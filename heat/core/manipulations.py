--- conflicted
+++ resolved
@@ -15,11 +15,8 @@
     "diag",
     "diagonal",
     "expand_dims",
-<<<<<<< HEAD
     "flatten",
-=======
     "flip",
->>>>>>> a5604d58
     "hstack",
     "resplit",
     "sort",
@@ -561,8 +558,7 @@
         a.comm,
     )
 
-
-<<<<<<< HEAD
+  
 def flatten(a):
     """
     Flattens an array into one dimension
@@ -604,7 +600,8 @@
     a.balance_()
 
     return a
-=======
+
+  
 def flip(a, axis=None):
     """
     Reverse the order of elements in an array along the given axis.
@@ -665,7 +662,6 @@
     res.balance_()  # after swapping, first processes may be empty
     req.Wait()
     return res
->>>>>>> a5604d58
 
 
 def hstack(tup):
