--- conflicted
+++ resolved
@@ -412,47 +412,6 @@
         with self.assertRaises(ValueError):
             ht.min(ht_array, axis=-4)
 
-<<<<<<< HEAD
-    def test_unique(self):
-        t_split_zero = ht.array([
-            [1, 3, 1],
-            [1, 3, 1],
-            [1, 2, 3],
-            [1, 3, 1]
-        ]).resplit(axis=0)
-        exp_axis_none = torch.tensor([1, 2, 3])
-        exp_axis_zero = torch.tensor([[1, 2, 3], [1, 3, 1]])
-        exp_axis_one = torch.tensor([[1, 3, 1], [1, 3, 1], [1, 2, 3], [1, 3, 1]])
-
-        res = ht.unique(t_split_zero, sorted=True)
-        self.assertTrue(torch.equal(res, exp_axis_none))
-
-        res = ht.unique(t_split_zero, sorted=True, axis=0)
-        self.assertTrue(torch.equal(res, exp_axis_zero))
-
-        res = ht.unique(t_split_zero, sorted=False, axis=1)
-        self.assertTrue(torch.equal(res, exp_axis_one))
-
-
-        t_split_one = ht.array([
-            [1, 3, 4, 3],
-            [1, 1, 2, 1]
-        ], dtype=ht.int32).resplit(axis=1)
-        exp_axis_none = torch.tensor([1, 2, 3, 4]).to(torch.int32)
-        exp_axis_zero = torch.tensor([[1, 3, 4, 3], [1, 1, 2, 1]]).to(torch.int32)
-        exp_axis_one = torch.tensor([[1, 3, 4], [1, 1, 2]]).to(torch.int32)
-
-        res = ht.unique(t_split_one, sorted=True)
-        self.assertTrue(torch.equal(res, exp_axis_none))
-
-        # TODO: Allgatherv with matrix that is split along axis 1 weirdly transposes the result
-
-        res = ht.unique(t_split_one, sorted=False, axis=0)
-        self.assertTrue(torch.equal(res, exp_axis_zero))
-
-        res = ht.unique(t_split_one, sorted=True, axis=1)
-        self.assertTrue(torch.equal(res, exp_axis_one))
-=======
     def test_std(self):
         # test raises
         x = ht.zeros((2, 3, 4))
@@ -514,4 +473,43 @@
         for sp in [None, 0, 1]:
             iris = ht.load_hdf5('heat/datasets/data/iris.h5', 'data', split=sp)
             self.assertTrue(ht.allclose(ht.var(iris, bessel=True), 3.90318519755147))
->>>>>>> ff61863c
+
+    def test_unique(self):
+        t_split_zero = ht.array([
+            [1, 3, 1],
+            [1, 3, 1],
+            [1, 2, 3],
+            [1, 3, 1]
+        ]).resplit(axis=0)
+        exp_axis_none = torch.tensor([1, 2, 3])
+        exp_axis_zero = torch.tensor([[1, 2, 3], [1, 3, 1]])
+        exp_axis_one = torch.tensor([[1, 3, 1], [1, 3, 1], [1, 2, 3], [1, 3, 1]])
+
+        res = ht.unique(t_split_zero, sorted=True)
+        self.assertTrue(torch.equal(res, exp_axis_none))
+
+        res = ht.unique(t_split_zero, sorted=True, axis=0)
+        self.assertTrue(torch.equal(res, exp_axis_zero))
+
+        res = ht.unique(t_split_zero, sorted=False, axis=1)
+        self.assertTrue(torch.equal(res, exp_axis_one))
+
+
+        t_split_one = ht.array([
+            [1, 3, 4, 3],
+            [1, 1, 2, 1]
+        ], dtype=ht.int32).resplit(axis=1)
+        exp_axis_none = torch.tensor([1, 2, 3, 4]).to(torch.int32)
+        exp_axis_zero = torch.tensor([[1, 3, 4, 3], [1, 1, 2, 1]]).to(torch.int32)
+        exp_axis_one = torch.tensor([[1, 3, 4], [1, 1, 2]]).to(torch.int32)
+
+        res = ht.unique(t_split_one, sorted=True)
+        self.assertTrue(torch.equal(res, exp_axis_none))
+
+        # TODO: Allgatherv with matrix that is split along axis 1 weirdly transposes the result
+
+        res = ht.unique(t_split_one, sorted=False, axis=0)
+        self.assertTrue(torch.equal(res, exp_axis_zero))
+
+        res = ht.unique(t_split_one, sorted=True, axis=1)
+        self.assertTrue(torch.equal(res, exp_axis_one))
