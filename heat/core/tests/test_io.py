import numpy as np
import os
import tempfile
import torch
import unittest

import heat as ht


class TestIO(unittest.TestCase):
    @classmethod
    def setUpClass(cls):
        cls.HDF5_PATH = os.path.join(os.getcwd(), 'heat/datasets/data/iris.h5')
        cls.HDF5_OUT_PATH = os.path.join(tempfile.gettempdir(), 'test.h5')
        cls.HDF5_DATASET = 'data'

        cls.NETCDF_PATH = os.path.join(os.getcwd(), 'heat/datasets/data/iris.nc')
        cls.NETCDF_OUT_PATH = os.path.join(tempfile.gettempdir(), 'test.nc')
        cls.NETCDF_VARIABLE = 'data'

        # load comparison data from csv
<<<<<<< HEAD
        csv_path = os.path.join(os.getcwd(), 'heat/datasets/data/iris.csv')
        cls.IRIS = torch.from_numpy(np.loadtxt(csv_path, delimiter=';')).float()
=======
        cls.CSV_PATH = os.path.join(os.getcwd(), 'heat/datasets/data/iris.csv')
        cls.IRIS = torch.from_numpy(np.loadtxt(cls.CSV_PATH, delimiter=';')).type(torch.float32)
>>>>>>> c3f164d6

    def tearDown(self):
        # synchronize all nodes
        ht.MPI_WORLD.Barrier()

        # clean up of temporary files
        if ht.io.supports_hdf5():
            try:
                os.remove(self.HDF5_OUT_PATH)
            except FileNotFoundError:
                pass

        if ht.io.supports_netcdf():
            try:
                os.remove(self.NETCDF_OUT_PATH)
            except FileNotFoundError:
                pass

        # synchronize all nodes
        ht.MPI_WORLD.Barrier()

    # catch-all loading
    def test_load(self):
        # HDF5
        if ht.io.supports_hdf5():
            iris = ht.load(self.HDF5_PATH, dataset='data')
            self.assertIsInstance(iris, ht.DNDarray)
            # shape invariant
            self.assertEqual(iris.shape, self.IRIS.shape)
            self.assertEqual(iris._DNDarray__array.shape, self.IRIS.shape)
            # data type
            self.assertEqual(iris.dtype, ht.float32)
            self.assertEqual(iris._DNDarray__array.dtype, torch.float32)
            # content
            self.assertTrue((self.IRIS == iris._DNDarray__array).all())
        else:
            with self.assertRaises(ValueError):
                _ = ht.load(self.HDF5_PATH, dataset=self.HDF5_DATASET)

        # netCDF
        if ht.io.supports_netcdf():
            iris = ht.load(self.NETCDF_PATH, variable=self.NETCDF_VARIABLE)
            self.assertIsInstance(iris, ht.DNDarray)
            # shape invariant
            self.assertEqual(iris.shape, self.IRIS.shape)
            self.assertEqual(iris._DNDarray__array.shape, self.IRIS.shape)
            # data type
            self.assertEqual(iris.dtype, ht.float32)
            self.assertEqual(iris._DNDarray__array.dtype, torch.float32)
            # content
            self.assertTrue((self.IRIS == iris._DNDarray__array).all())
        else:
            with self.assertRaises(ValueError):
                _ = ht.load(self.NETCDF_PATH, variable=self.NETCDF_VARIABLE)

    def test_load_csv(self):
        csv_file_length = 150
        csv_file_cols = 4
        first_value = torch.tensor([5.1, 3.5, 1.4, 0.2], dtype=torch.float32)
        tenth_value = torch.tensor([4.9, 3.1, 1.5, 0.1], dtype=torch.float32)

        a = ht.load_csv(self.CSV_PATH, sep=';')
        self.assertEqual(len(a), csv_file_length)
        self.assertEqual(a.shape, (csv_file_length, csv_file_cols))
        self.assertTrue(torch.equal(a._DNDarray__array[0], first_value))
        self.assertTrue(torch.equal(a._DNDarray__array[9], tenth_value))

        a = ht.load_csv(self.CSV_PATH, sep=';', split=0)
        rank = a.comm.Get_rank()
        expected_gshape = (csv_file_length, csv_file_cols)
        self.assertEqual(a.gshape, expected_gshape)

        counts, _, _ = a.comm.counts_displs_shape(expected_gshape, 0)
        expected_lshape = (counts[rank], csv_file_cols)
        self.assertEqual(a.lshape, expected_lshape)

        if rank == 0:
            self.assertTrue(torch.equal(a._DNDarray__array[0], first_value))

        a = ht.load_csv(self.CSV_PATH, sep=';', header_lines=9, dtype=ht.float32, split=0)
        expected_gshape = (csv_file_length - 9, csv_file_cols)
        counts, _, _ = a.comm.counts_displs_shape(expected_gshape, 0)
        expected_lshape = (counts[rank], csv_file_cols)

        self.assertEqual(a.gshape, expected_gshape)
        self.assertEqual(a.lshape, expected_lshape)
        self.assertEqual(a.dtype, ht.float32)
        if rank == 0:
            self.assertTrue(torch.equal(a._DNDarray__array[0], tenth_value))

        a = ht.load_csv(self.CSV_PATH, sep=';', split=1)
        self.assertEqual(a.shape, (csv_file_length, csv_file_cols))
        self.assertEqual(a.lshape[0], csv_file_length)

        a = ht.load_csv(self.CSV_PATH, sep=';', split=0)
        b = ht.load(self.CSV_PATH, sep=';', split=0)
        self.assertTrue(ht.equal(a, b))

        # Test for csv where header is longer then the first process`s share of lines
        a = ht.load_csv(self.CSV_PATH, sep=';', header_lines=100, split=0)
        self.assertEqual(a.shape, (50, 4))

        with self.assertRaises(TypeError):
            ht.load_csv(12314)
        with self.assertRaises(TypeError):
            ht.load_csv(self.CSV_PATH, sep=11)
        with self.assertRaises(TypeError):
            ht.load_csv(self.CSV_PATH, header_lines='3', sep=';', split=0)

    def test_load_exception(self):
        # correct extension, file does not exist
        if ht.io.supports_hdf5():
            with self.assertRaises(IOError):
                ht.load('foo.h5', 'data')
        else:
            with self.assertRaises(ValueError):
                ht.load('foo.h5', 'data')

        if ht.io.supports_netcdf():
            with self.assertRaises(IOError):
                ht.load('foo.nc', 'data')
        else:
            with self.assertRaises(ValueError):
                ht.load('foo.nc', 'data')

        # unknown file extension
        with self.assertRaises(ValueError):
            ht.load(os.path.join(os.getcwd(), 'heat/datasets/data/iris.json'), 'data')
        with self.assertRaises(ValueError):
            ht.load('iris', 'data')

    # catch-all save
    def test_save(self):
        if ht.io.supports_hdf5():
            # local range
            local_range = ht.arange(100)
            local_range.save(self.HDF5_OUT_PATH, self.HDF5_DATASET)
            if local_range.comm.rank == 0:
                with ht.io.h5py.File(self.HDF5_OUT_PATH, 'r') as handle:
                    comparison = torch.tensor(handle[self.HDF5_DATASET], dtype=torch.int32)
                self.assertTrue((local_range._DNDarray__array == comparison).all())

            # split range
            split_range = ht.arange(100, split=0)
            split_range.save(self.HDF5_OUT_PATH, self.HDF5_DATASET)
            if split_range.comm.rank == 0:
                with ht.io.h5py.File(self.HDF5_OUT_PATH, 'r') as handle:
                    comparison = torch.tensor(handle[self.HDF5_DATASET], dtype=torch.int32)
                self.assertTrue((local_range._DNDarray__array == comparison).all())

        if ht.io.supports_netcdf():
            # local range
            local_range = ht.arange(100)
            local_range.save(self.NETCDF_OUT_PATH, self.NETCDF_VARIABLE)
            if local_range.comm.rank == 0:
                with ht.io.nc.Dataset(self.NETCDF_OUT_PATH, 'r') as handle:
                    comparison = torch.tensor(handle[self.NETCDF_VARIABLE][:], dtype=torch.int32)
                self.assertTrue((local_range._DNDarray__array == comparison).all())

            # split range
            split_range = ht.arange(100, split=0)
            split_range.save(self.NETCDF_OUT_PATH, self.NETCDF_VARIABLE)
            if split_range.comm.rank == 0:
                with ht.io.nc.Dataset(self.NETCDF_OUT_PATH, 'r') as handle:
                    comparison = torch.tensor(handle[self.NETCDF_VARIABLE][:], dtype=torch.int32)
                self.assertTrue((local_range._DNDarray__array == comparison).all())

    def test_save_exception(self):
        data = ht.arange(1)

        if ht.io.supports_hdf5():
            with self.assertRaises(TypeError):
                ht.save(1, self.HDF5_OUT_PATH, self.HDF5_DATASET)
            with self.assertRaises(TypeError):
                ht.save(data, 1, self.HDF5_DATASET)
            with self.assertRaises(TypeError):
                ht.save(data, self.HDF5_OUT_PATH, 1)
        else:
            with self.assertRaises(ValueError):
                ht.save(data, self.HDF5_OUT_PATH, self.HDF5_DATASET)

        if ht.io.supports_netcdf():
            with self.assertRaises(TypeError):
                ht.save(1, self.NETCDF_OUT_PATH, self.NETCDF_VARIABLE)
            with self.assertRaises(TypeError):
                ht.save(data, 1, self.NETCDF_VARIABLE)
            with self.assertRaises(TypeError):
                ht.save(data, self.NETCDF_OUT_PATH, 1)
        else:
            with self.assertRaises(ValueError):
                ht.save(data, self.NETCDF_OUT_PATH, self.NETCDF_VARIABLE)

    def test_load_hdf5(self):
        # HDF5 support is optional
        if not ht.io.supports_hdf5():
            return

        # default parameters
        iris = ht.load_hdf5(self.HDF5_PATH, self.HDF5_DATASET)
        self.assertIsInstance(iris, ht.DNDarray)
        self.assertEqual(iris.shape, self.IRIS.shape)
        self.assertEqual(iris.dtype, ht.float32)
        self.assertEqual(iris._DNDarray__array.dtype, torch.float32)
        self.assertTrue((self.IRIS == iris._DNDarray__array).all())

        # positive split axis
        iris = ht.load_hdf5(self.HDF5_PATH, self.HDF5_DATASET, split=0)
        self.assertIsInstance(iris, ht.DNDarray)
        self.assertEqual(iris.shape, self.IRIS.shape)
        self.assertEqual(iris.dtype, ht.float32)
        lshape = iris.lshape
        self.assertLessEqual(lshape[0], self.IRIS.shape[0])
        self.assertEqual(lshape[1], self.IRIS.shape[1])

        # negative split axis
        iris = ht.load_hdf5(self.HDF5_PATH, self.HDF5_DATASET, split=-1)
        self.assertIsInstance(iris, ht.DNDarray)
        self.assertEqual(iris.shape, self.IRIS.shape)
        self.assertEqual(iris.dtype, ht.float32)
        lshape = iris.lshape
        self.assertEqual(lshape[0], self.IRIS.shape[0])
        self.assertLessEqual(lshape[1], self.IRIS.shape[1])

        # different data type
        iris = ht.load_hdf5(self.HDF5_PATH, self.HDF5_DATASET, dtype=ht.int8)
        self.assertIsInstance(iris, ht.DNDarray)
        self.assertEqual(iris.shape, self.IRIS.shape)
        self.assertEqual(iris.dtype, ht.int8)
        self.assertEqual(iris._DNDarray__array.dtype, torch.int8)

    def test_load_hdf5_exception(self):
        # HDF5 support is optional
        if not ht.io.supports_hdf5():
            return

        # improper argument types
        with self.assertRaises(TypeError):
            ht.load_hdf5(1, 'data')
        with self.assertRaises(TypeError):
            ht.load_hdf5('iris.h5', 1)
        with self.assertRaises(TypeError):
            ht.load_hdf5('iris.h5', dataset='data', split=1.0)

        # file or dataset does not exist
        with self.assertRaises(IOError):
            ht.load_hdf5('foo.h5', dataset='data')
        with self.assertRaises(IOError):
            ht.load_hdf5('iris.h5', dataset='foo')

    def test_save_hdf5(self):
        # HDF5 support is optional
        if not ht.io.supports_hdf5():
            return

        # local unsplit data
        local_data = ht.arange(100)
        ht.save_hdf5(local_data, self.HDF5_OUT_PATH, self.HDF5_DATASET)
        if local_data.comm.rank == 0:
            with ht.io.h5py.File(self.HDF5_OUT_PATH, 'r') as handle:
                comparison = torch.tensor(handle[self.HDF5_DATASET], dtype=torch.int32)
            self.assertTrue((local_data._DNDarray__array == comparison).all())

        # distributed data range
        split_data = ht.arange(100, split=0)
        ht.save_hdf5(split_data, self.HDF5_OUT_PATH, self.HDF5_DATASET)
        if split_data.comm.rank == 0:
            with ht.io.h5py.File(self.HDF5_OUT_PATH, 'r') as handle:
                comparison = torch.tensor(handle[self.HDF5_DATASET], dtype=torch.int32)
            self.assertTrue((local_data._DNDarray__array == comparison).all())

    def test_save_hdf5_exception(self):
        # HDF5 support is optional
        if not ht.io.supports_hdf5():
            return

        # dummy data
        data = ht.arange(1)

        with self.assertRaises(TypeError):
            ht.save_hdf5(1, self.HDF5_OUT_PATH, self.HDF5_DATASET)
        with self.assertRaises(TypeError):
            ht.save_hdf5(data, 1, self.HDF5_DATASET)
        with self.assertRaises(TypeError):
            ht.save_hdf5(data, self.HDF5_OUT_PATH, 1)

    def test_load_netcdf(self):
        # netcdf support is optional
        if not ht.io.supports_netcdf():
            return

        # default parameters
        iris = ht.load_netcdf(self.NETCDF_PATH, self.NETCDF_VARIABLE)
        self.assertIsInstance(iris, ht.DNDarray)
        self.assertEqual(iris.shape, self.IRIS.shape)
        self.assertEqual(iris.dtype, ht.float32)
        self.assertEqual(iris._DNDarray__array.dtype, torch.float32)
        self.assertTrue((self.IRIS == iris._DNDarray__array).all())

        # positive split axis
        iris = ht.load_netcdf(self.NETCDF_PATH, self.NETCDF_VARIABLE, split=0)
        self.assertIsInstance(iris, ht.DNDarray)
        self.assertEqual(iris.shape, self.IRIS.shape)
        self.assertEqual(iris.dtype, ht.float32)
        lshape = iris.lshape
        self.assertLessEqual(lshape[0], self.IRIS.shape[0])
        self.assertEqual(lshape[1], self.IRIS.shape[1])

        # negative split axis
        iris = ht.load_netcdf(self.NETCDF_PATH, self.NETCDF_VARIABLE, split=-1)
        self.assertIsInstance(iris, ht.DNDarray)
        self.assertEqual(iris.shape, self.IRIS.shape)
        self.assertEqual(iris.dtype, ht.float32)
        lshape = iris.lshape
        self.assertEqual(lshape[0], self.IRIS.shape[0])
        self.assertLessEqual(lshape[1], self.IRIS.shape[1])

        # different data type
        iris = ht.load_netcdf(self.NETCDF_PATH, self.NETCDF_VARIABLE, dtype=ht.int8)
        self.assertIsInstance(iris, ht.DNDarray)
        self.assertEqual(iris.shape, self.IRIS.shape)
        self.assertEqual(iris.dtype, ht.int8)
        self.assertEqual(iris._DNDarray__array.dtype, torch.int8)

    def test_load_netcdf_exception(self):
        # netcdf support is optional
        if not ht.io.supports_netcdf():
            return

        # improper argument types
        with self.assertRaises(TypeError):
            ht.load_netcdf(1, 'data')
        with self.assertRaises(TypeError):
            ht.load_netcdf('iris.nc', variable=1)
        with self.assertRaises(TypeError):
            ht.load_netcdf('iris.nc', variable='data', split=1.0)

        # file or variable does not exist
        with self.assertRaises(IOError):
            ht.load_netcdf('foo.nc', variable='data')
        with self.assertRaises(IOError):
            ht.load_netcdf('iris.nc', variable='foo')

    def test_save_netcdf(self):
        # netcdf support is optional
        if not ht.io.supports_netcdf():
            return

        # local unsplit data
        local_data = ht.arange(100)
        ht.save_netcdf(local_data, self.NETCDF_OUT_PATH, self.NETCDF_VARIABLE)
        if local_data.comm.rank == 0:
            with ht.io.nc.Dataset(self.NETCDF_OUT_PATH, 'r') as handle:
                comparison = torch.tensor(handle[self.NETCDF_VARIABLE][:], dtype=torch.int32)
            self.assertTrue((local_data._DNDarray__array == comparison).all())

        # distributed data range
        split_data = ht.arange(100, split=0)
        ht.save_netcdf(split_data, self.NETCDF_OUT_PATH, self.NETCDF_VARIABLE)
        if split_data.comm.rank == 0:
            with ht.io.nc.Dataset(self.NETCDF_OUT_PATH, 'r') as handle:
                comparison = torch.tensor(handle[self.NETCDF_VARIABLE][:], dtype=torch.int32)
            self.assertTrue((local_data._DNDarray__array == comparison).all())

    def test_save_netcdf_exception(self):
        # netcdf support is optional
        if not ht.io.supports_netcdf():
            return

        # dummy data
        data = ht.arange(1)

        with self.assertRaises(TypeError):
            ht.save_netcdf(1, self.NETCDF_PATH, self.NETCDF_VARIABLE)
        with self.assertRaises(TypeError):
            ht.save_netcdf(data, 1, self.NETCDF_VARIABLE)
        with self.assertRaises(TypeError):
            ht.save_netcdf(data, self.NETCDF_PATH, 1)<|MERGE_RESOLUTION|>--- conflicted
+++ resolved
@@ -19,13 +19,7 @@
         cls.NETCDF_VARIABLE = 'data'
 
         # load comparison data from csv
-<<<<<<< HEAD
-        csv_path = os.path.join(os.getcwd(), 'heat/datasets/data/iris.csv')
-        cls.IRIS = torch.from_numpy(np.loadtxt(csv_path, delimiter=';')).float()
-=======
-        cls.CSV_PATH = os.path.join(os.getcwd(), 'heat/datasets/data/iris.csv')
-        cls.IRIS = torch.from_numpy(np.loadtxt(cls.CSV_PATH, delimiter=';')).type(torch.float32)
->>>>>>> c3f164d6
+        cls.IRIS = torch.from_numpy(np.loadtxt(cls.CSV_PATH, delimiter=';')).float()
 
     def tearDown(self):
         # synchronize all nodes
