--- conflicted
+++ resolved
@@ -40,112 +40,140 @@
 
     def test_all(self):
         array_len = 9
+
         # check all over all float elements of 1d tensor locally 
         ones_noaxis = ht.ones(array_len)
-        x = (ones_noaxis == 1)
-        self.assertEqual(x.all().shape, (1,))
-        self.assertEqual(x.all().lshape, (1,))
-        self.assertIsInstance(x.all(), ht.tensor)
-        self.assertEqual(x.all().dtype, ht.int64)
-        self.assertEqual(x.all()._tensor__array.dtype, ht.int64)
-        self.assertEqual(x.all().split, None)
+        x = (ones_noaxis == 1).all()
+
+        self.assertIsInstance(x, ht.tensor)
+        self.assertEqual(x.shape, (1,))
+        self.assertEqual(x.lshape, (1,))
+        self.assertEqual(x.dtype, ht.uint8)
+        self.assertEqual(x._tensor__array.dtype, torch.uint8)
+        self.assertEqual(x.split, None)
+        self.assertEqual(x._tensor__array, 1)
+
         out_noaxis = ht.zeros((1,))
-        ht.all(x, out=out_noaxis)
-        self.assertTrue(out_noaxis)
-
-        # check all over all float elements of splitted 1d tensor 
+        ht.all(ones_noaxis, out=out_noaxis)
+        self.assertEqual(out_noaxis._tensor__array, 1)
+
+        # check all over all float elements of split 1d tensor
         ones_noaxis_split = ht.ones(array_len, split=0)
-        self.assertEqual(ones_noaxis_split.all().shape, (1,))
-        self.assertEqual(ones_noaxis_split.all().lshape, (1,))
-        self.assertIsInstance(ones_noaxis_split.all(), ht.tensor)
-        self.assertEqual(ones_noaxis_split.all().dtype, ht.int64)
-        self.assertEqual(ones_noaxis_split._tensor__array.dtype, torch.float32)
-        self.assertEqual(ones_noaxis_split.all().split, None)
+        floats_is_one = ones_noaxis_split.all()
+
+        self.assertIsInstance(floats_is_one, ht.tensor)
+        self.assertEqual(floats_is_one.shape, (1,))
+        self.assertEqual(floats_is_one.lshape, (1,))
+        self.assertEqual(floats_is_one.dtype, ht.uint8)
+        self.assertEqual(floats_is_one._tensor__array.dtype, torch.uint8)
+        self.assertEqual(floats_is_one.split, None)
+        self.assertEqual(floats_is_one._tensor__array, 1)
+
+        out_noaxis = ht.zeros((1,))
         ht.all(ones_noaxis_split, out=out_noaxis)
-        self.assertTrue(out_noaxis)
-
-        # check all over all integer elements of 1d tensor locally 
+        self.assertEqual(out_noaxis._tensor__array, 1)
+
+        # check all over all integer elements of 1d tensor locally
         ones_noaxis_int = ht.ones(array_len).astype(ht.int)
-        self.assertEqual(ones_noaxis_int.all(axis=0).shape, (1,))
-        self.assertEqual(ones_noaxis_int.all(axis=0).lshape, (1,))
-        self.assertIsInstance(ones_noaxis_int.all(axis=0), ht.tensor)
-        self.assertEqual(ones_noaxis_int.all(axis=0).dtype, ht.int64)
-        self.assertEqual(ones_noaxis_int.all()._tensor__array.dtype, ht.int64)
-        self.assertEqual(ones_noaxis_int.all().split, None)
-        ht.sum(ones_noaxis_int, out=out_noaxis)
-        self.assertTrue(out_noaxis)
-
-        # check all over all integer elements of splitted 1d tensor
+        int_is_one = ones_noaxis_int.all()
+
+        self.assertIsInstance(int_is_one, ht.tensor)
+        self.assertEqual(int_is_one.shape, (1,))
+        self.assertEqual(int_is_one.lshape, (1,))
+        self.assertEqual(int_is_one.dtype, ht.uint8)
+        self.assertEqual(int_is_one._tensor__array.dtype, torch.uint8)
+        self.assertEqual(int_is_one.split, None)
+        self.assertEqual(int_is_one._tensor__array, 1)
+
+        out_noaxis = ht.zeros((1,))
+        ht.all(ones_noaxis_int, out=out_noaxis)
+        self.assertEqual(out_noaxis._tensor__array, 1)
+
+        # check all over all integer elements of split 1d tensor
         ones_noaxis_split_int = ht.ones(array_len, split=0).astype(ht.int)
-        self.assertEqual(ones_noaxis_split_int.all().shape, (1,))
-        self.assertEqual(ones_noaxis_split_int.all().lshape, (1,))
-        self.assertIsInstance(ones_noaxis_split_int.all(), ht.tensor)
-        self.assertEqual(ones_noaxis_split_int.all().dtype, ht.int64)
-        self.assertEqual(ones_noaxis_split_int.all()._tensor__array.dtype, ht.int64)
-        self.assertEqual(ones_noaxis_split_int.all(), array_len)
-        self.assertEqual(ones_noaxis_split_int.all().split, None)
-        ht.sum(ones_noaxis_split_int, out=out_noaxis)
-        self.assertTrue(out_noaxis)
-
-        # check all over all float elements of 3d tensor locally 
-        ones_noaxis = ht.ones((3,3,3))
-        self.assertEqual(ones_noaxis.all().shape, (1,))
-        self.assertEqual(ones_noaxis.all().lshape, (1,))
-        self.assertIsInstance(ones_noaxis.all(), ht.tensor)
-        self.assertEqual(ones_noaxis.all().dtype, ht.int64)
-        self.assertEqual(ones_noaxis.all()._tensor__array.dtype, ht.int64)
-        self.assertEqual(ones_noaxis.all().split, None)
-        ht.sum(ones_noaxis, out=out_noaxis)
-        self.assertTrue(out_noaxis)
-    
-        # check all over all float elements of splitted 3d tensor 
-        ones_noaxis_split_axis = ht.ones((3,3,3), split=0)
-        self.assertIsInstance(ones_noaxis_split_axis.all(axis=1), ht.tensor)
-        self.assertEqual(ones_noaxis.all(axis=1).shape, (3,1,3))
-        self.assertEqual(ones_noaxis_split_axis.all(axis=1).dtype, ht.int64)
-        self.assertEqual(ones_noaxis_split_axis.all(axis=1)._tensor__array.dtype, ht.int64)
-        self.assertEqual(ones_noaxis_split_axis.all().split, None)
-        ht.sum(ones_noaxis, out=out_noaxis)
-        self.assertTrue(out_noaxis)
-
-        # check all over all float elements of splitted 5d tensor with negative axis 
-        ones_noaxis_split_axis_neg = ht.ones((1,2,3,4,5), split=1)
-        self.assertIsInstance(ones_noaxis_split_axis_neg.all(axis=-2), ht.tensor)
-        self.assertEqual(ones_noaxis_split_axis_neg.all(axis=-2).shape, (1,2,3,1,5))
-        self.assertEqual(ones_noaxis_split_axis_neg.all(axis=-2).dtype, ht.int64)
-        self.assertEqual(ones_noaxis_split_axis_neg.all(axis=-2)._tensor__array.dtype, ht.int64)
-        self.assertEqual(ones_noaxis_split_axis_neg.all().split, None)
-
-        # check all output to predefined distributed tensor 
-        torch.manual_seed(1)
-        random_nosplit = ht.random.randn(3, 3, 3)
-        torch.manual_seed(1)
-        random_split = ht.random.randn(3, 3, 3, split=0)
-        out_nosplit = ht.zeros((3, 1, 3))
-        out_split = ht.zeros((3, 1, 3), split=2)
-        ht.all(random_nosplit, axis=1, out=out_nosplit)
-        ht.all(random_nosplit, axis=1, out=out_split)
-        self.assertTrue(out_nosplit._tensor__array, out_split._tensor__array)
-        self.assertEqual(out_nosplit.split, None)
-        self.assertEqual(out_split.split, 2)       
-        ht.all(random_split, axis=1, out=out_nosplit)
-        ht.all(random_split, axis=1, out=out_split)
-        self.assertTrue(out_nosplit._tensor__array, out_split._tensor__array)
-        self.assertEqual(out_nosplit.split, None)
-        self.assertEqual(out_split.split, 2)       
-              
+        split_int_is_one = ones_noaxis_split_int.all()
+
+        self.assertIsInstance(split_int_is_one, ht.tensor)
+        self.assertEqual(split_int_is_one.shape, (1,))
+        self.assertEqual(split_int_is_one.lshape, (1,))
+        self.assertEqual(split_int_is_one.dtype, ht.uint8)
+        self.assertEqual(split_int_is_one._tensor__array.dtype, torch.uint8)
+        self.assertEqual(split_int_is_one.split, None)
+        self.assertEqual(split_int_is_one._tensor__array, 1)
+
+        out_noaxis = ht.zeros((1,))
+        ht.all(ones_noaxis_split_int, out=out_noaxis)
+        self.assertEqual(out_noaxis._tensor__array, 1)
+
+        # check all over all float elements of 3d tensor locally
+        ones_noaxis_volume = ht.ones((3, 3, 3))
+        volume_is_one = ones_noaxis_volume.all()
+
+        self.assertIsInstance(volume_is_one, ht.tensor)
+        self.assertEqual(volume_is_one.shape, (1,))
+        self.assertEqual(volume_is_one.lshape, (1,))
+        self.assertEqual(volume_is_one.dtype, ht.uint8)
+        self.assertEqual(volume_is_one._tensor__array.dtype, torch.uint8)
+        self.assertEqual(volume_is_one.split, None)
+        self.assertEqual(volume_is_one._tensor__array, 1)
+
+        out_noaxis = ht.zeros((1,))
+        ht.all(ones_noaxis_volume, out=out_noaxis)
+        self.assertEqual(out_noaxis._tensor__array, 1)
+
+        # check sequence is not all one
+        sequence = ht.arange(array_len)
+        sequence_is_one = sequence.all()
+
+        self.assertIsInstance(sequence_is_one, ht.tensor)
+        self.assertEqual(sequence_is_one.shape, (1,))
+        self.assertEqual(sequence_is_one.lshape, (1,))
+        self.assertEqual(sequence_is_one.dtype, ht.uint8)
+        self.assertEqual(sequence_is_one._tensor__array.dtype, torch.uint8)
+        self.assertEqual(sequence_is_one.split, None)
+        self.assertEqual(sequence_is_one._tensor__array, 0)
+
+        out_noaxis = ht.zeros((1,))
+        ht.all(sequence, out=out_noaxis)
+        self.assertEqual(out_noaxis._tensor__array, 0)
+
+        # check all over all float elements of split 3d tensor
+        ones_noaxis_split_axis = ht.ones((3, 3, 3), split=0)
+        float_volume_is_one = ones_noaxis_split_axis.all(axis=0)
+
+        self.assertIsInstance(float_volume_is_one, ht.tensor)
+        self.assertEqual(float_volume_is_one.shape, (1, 3, 3))
+        self.assertEqual(float_volume_is_one.all(axis=1).dtype, ht.uint8)
+        self.assertEqual(float_volume_is_one._tensor__array.dtype, torch.uint8)
+        self.assertEqual(float_volume_is_one.split, None)
+
+        out_noaxis = ht.zeros((1, 3, 3,))
+        ht.all(ones_noaxis_split_axis, axis=0, out=out_noaxis)
+
+        # check all over all float elements of split 5d tensor with negative axis
+        ones_noaxis_split_axis_neg = ht.zeros((1, 2, 3, 4, 5), split=1)
+        float_5d_is_one = ones_noaxis_split_axis_neg.all(axis=-2)
+
+        self.assertIsInstance(float_5d_is_one, ht.tensor)
+        self.assertEqual(float_5d_is_one.shape, (1, 2, 3, 1, 5))
+        self.assertEqual(float_5d_is_one.dtype, ht.uint8)
+        self.assertEqual(float_5d_is_one._tensor__array.dtype, torch.uint8)
+        self.assertEqual(float_5d_is_one.split, 1)
+
+        out_noaxis = ht.zeros((1, 2, 3, 1, 5))
+        ht.all(ones_noaxis_split_axis_neg, axis=-2, out=out_noaxis)
+
         # exceptions
         with self.assertRaises(ValueError):
             ht.ones(array_len).all(axis=1)
         with self.assertRaises(ValueError):
             ht.ones(array_len).all(axis=-2)
         with self.assertRaises(ValueError):
-            ht.ones((4,4)).all(axis=0, out=out_noaxis)
+            ht.ones((4, 4)).all(axis=0, out=out_noaxis)
         with self.assertRaises(TypeError):
             ht.ones(array_len).all(axis='bad_axis_type')
 
     def test_argmin(self):
-
         data = ht.float32([
             [1, 2, 3],
             [4, 5, 6],
@@ -160,23 +188,23 @@
             [10, 11, 12]
         ])       
 
-        #check basics
-        self.assertTrue((ht.argmin(data,axis=0)._tensor__array == comparison.argmin(0)).all())
-        self.assertIsInstance(ht.argmin(data,axis=1),ht.tensor)
-        self.assertIsInstance(data.argmin(),ht.tensor)
-
-        #check combinations of split and axis
+        # check basics
+        self.assertTrue((ht.argmin(data, axis=0)._tensor__array == comparison.argmin(0)).all())
+        self.assertIsInstance(ht.argmin(data, axis=1), ht.tensor)
+        self.assertIsInstance(data.argmin(), ht.tensor)
+
+        # check combinations of split and axis
         torch.manual_seed(1)
-        random_data = ht.random.randn(3,3,3)
+        random_data = ht.random.randn(3, 3, 3)
         torch.manual_seed(1)
-        random_data_split = ht.random.randn(3,3,3,split=0)
+        random_data_split = ht.random.randn(3, 3, 3, split=0)
         
-        self.assertTrue((ht.argmin(random_data,axis=0)._tensor__array == random_data_split.argmin(axis=0)._tensor__array).all())
-        self.assertTrue((ht.argmin(random_data,axis=1)._tensor__array == random_data_split.argmin(axis=1)._tensor__array).all())
-        self.assertIsInstance(ht.argmin(random_data_split,axis=1),ht.tensor)    
-        self.assertIsInstance(random_data_split.argmin(),ht.tensor)
-
-        #check argmin over all float elements of 3d tensor locally
+        self.assertTrue((ht.argmin(random_data, axis=0)._tensor__array == random_data_split.argmin(axis=0)._tensor__array).all())
+        self.assertTrue((ht.argmin(random_data, axis=1)._tensor__array == random_data_split.argmin(axis=1)._tensor__array).all())
+        self.assertIsInstance(ht.argmin(random_data_split, axis=1), ht.tensor)
+        self.assertIsInstance(random_data_split.argmin(), ht.tensor)
+
+        # check argmin over all float elements of 3d tensor locally
         self.assertEqual(random_data.argmin().shape, (1,))
         self.assertEqual(random_data.argmin().lshape, (1,))
         self.assertEqual(random_data.argmin().dtype, ht.int64)
@@ -184,13 +212,13 @@
 
         # check argmin over all float elements of splitted 3d tensor 
         self.assertIsInstance(random_data_split.argmin(axis=1), ht.tensor)
-        self.assertEqual(random_data_split.argmin(axis=1).shape, (3,1,3))
+        self.assertEqual(random_data_split.argmin(axis=1).shape, (3, 1, 3))
         self.assertEqual(random_data_split.argmin().split, None)
 
         # check argmin over all float elements of splitted 5d tensor with negative axis 
-        random_data_split_neg = ht.random.randn(1,2,3,4,5, split=1)
+        random_data_split_neg = ht.random.randn(1, 2, 3, 4, 5, split=1)
         self.assertIsInstance(random_data_split_neg.argmin(axis=-2), ht.tensor)
-        self.assertEqual(random_data_split_neg.argmin(axis=-2).shape, (1,2,3,1,5))
+        self.assertEqual(random_data_split_neg.argmin(axis=-2).shape, (1, 2, 3, 1, 5))
         self.assertEqual(random_data_split_neg.argmin(axis=-2).dtype, ht.int64) 
         self.assertEqual(random_data_split_neg.argmin().split, None)    
            
@@ -203,8 +231,6 @@
             data.argmin(axis='y')
         with self.assertRaises(ValueError):
             ht.argmin(data, axis=-4)
-            
-
 
     def test_clip(self):
         elements = 20
@@ -362,209 +388,157 @@
         with self.assertRaises(TypeError):
             ht.log('hello world')
 
-    def test_max(self):    
-        data = ht.float32([
-            [1, 2, 3],
-            [4, 5, 6],
-            [7, 8, 9],
+    def test_max(self):
+        data = [
+            [1,   2,  3],
+            [4,   5,  6],
+            [7,   8,  9],
             [10, 11, 12]
-        ])
-
-        comparison = torch.Tensor([
-            [1, 2, 3],
-            [4, 5, 6],
-            [7, 8, 9],
-            [10, 11, 12]
-<<<<<<< HEAD
-        ])
-
-        # checks basic equivalence to torch.max()
-        self.assertEqual(data.max(), 12)
-        self.assertTrue((ht.max(data, axis=0)._tensor__array[0] == comparison.max(0)[0]).all())
-        self.assertIsInstance(ht.max(data, axis=1), ht.tensor)
-        
-        # TODO: check combinations of split and axis
-=======
-        ])       
-
-        #check basics
-        self.assertTrue((ht.max(data,axis=0)._tensor__array[0] == comparison.max(0)[0]).all())
-        self.assertIsInstance(ht.max(data,axis=1),ht.tensor)
-        self.assertIsInstance(data.max(),ht.tensor)
-
-        #check combinations of split and axis
-        torch.manual_seed(1)
-        random_data = ht.random.randn(3,3,3)
-        torch.manual_seed(1)
-        random_data_split = ht.random.randn(3,3,3,split=0)
-        
-        self.assertTrue((ht.max(random_data,axis=0)._tensor__array[0] == random_data_split.max(axis=0)._tensor__array[0]).all())
-        self.assertTrue((ht.max(random_data,axis=1)._tensor__array[0] == random_data_split.max(axis=1)._tensor__array[0]).all())
-        self.assertIsInstance(ht.max(random_data_split,axis=1),ht.tensor)
-        self.assertIsInstance(random_data_split.max(),ht.tensor)
-        output = ht.ones((1,))
-        ht.max(random_data_split, out=output)
-        self.assertTrue(output._tensor__array == random_data_split.max())
-
-        #check max over all float elements of 3d tensor locally
-        self.assertEqual(random_data.max().shape, (1,))
-        self.assertEqual(random_data.max().lshape, (1,))
-        self.assertEqual(random_data.max().dtype, ht.float32)
-        self.assertEqual(random_data.max()._tensor__array[0].dtype, torch.float32)
-        self.assertEqual(random_data.max().split, None)
-        ht.max(random_data, out=output)
-        self.assertTrue((output._tensor__array == random_data.max()))
-
-        # check max over all float elements of splitted 3d tensor 
-        self.assertIsInstance(random_data_split.max(axis=1), ht.tensor)
-        self.assertEqual(random_data_split.max(axis=1).shape, (3,1,3))
-        self.assertEqual(random_data_split.max(axis=1).dtype, ht.float32)
-        self.assertEqual(random_data_split.max(axis=1)._tensor__array[0].dtype, torch.float32)
-        self.assertEqual(random_data_split.max().split, None)
-
-        # check max over all float elements of splitted 5d tensor with negative axis 
-        random_data_split_neg = ht.random.randn(1,2,3,4,5, split=1)
-        self.assertIsInstance(random_data_split_neg.max(axis=-2), ht.tensor)
-        self.assertEqual(random_data_split_neg.max(axis=-2).shape, (1,2,3,1,5))
-        self.assertEqual(random_data_split_neg.max(axis=-2).dtype, ht.float32)
-        self.assertEqual(random_data_split_neg.max(axis=-2)._tensor__array[0].dtype, torch.float32)
-        self.assertEqual(random_data_split_neg.max().split, None)
-
-        # check max output to predefined distributed tensor 
-        torch.manual_seed(1)
-        random_nosplit = ht.random.randn(3, 3, 3)
-        torch.manual_seed(1)
-        random_split = ht.random.randn(3, 3, 3, split=0)
-        out_nosplit = ht.zeros((3, 1, 3))
-        out_split = ht.zeros((3, 1, 3), split=2)
-        ht.max(random_nosplit, axis=1, out=out_nosplit)
-        ht.max(random_nosplit, axis=1, out=out_split)
-        self.assertEqual(out_nosplit.split, None)
-        self.assertEqual(out_split.split, 2)       
-        ht.max(random_split, axis=1, out=out_nosplit)
-        ht.max(random_split, axis=1, out=out_split)
-        self.assertEqual(out_nosplit.split, None)
-        self.assertEqual(out_split.split, 2)      
-           
->>>>>>> 4218a887
+        ]
+
+        ht_array = ht.array(data)
+        comparison = torch.tensor(data)
+
+        # check global max
+        maximum = ht.max(ht_array)
+
+        self.assertIsInstance(maximum, ht.tensor)
+        self.assertEqual(maximum.shape, (1,))
+        self.assertEqual(maximum.lshape, (1,))
+        self.assertEqual(maximum.split, None)
+        self.assertEqual(maximum.dtype, ht.int64)
+        self.assertEqual(maximum._tensor__array.dtype, torch.int64)
+        self.assertEqual(maximum, 12)
+
+        # maximum along first axis
+        maximum_vertical = ht.max(ht_array, axis=0)
+
+        self.assertIsInstance(maximum_vertical, ht.tensor)
+        self.assertEqual(maximum_vertical.shape, (1, 3,))
+        self.assertEqual(maximum_vertical.lshape, (1, 3,))
+        self.assertEqual(maximum_vertical.split, None)
+        self.assertEqual(maximum_vertical.dtype, ht.int64)
+        self.assertEqual(maximum_vertical._tensor__array.dtype, torch.int64)
+        self.assertTrue((maximum_vertical._tensor__array == comparison.max(dim=0, keepdim=True)[0]).all())
+
+        # maximum along second axis
+        maximum_horizontal = ht.max(ht_array, axis=1)
+
+        self.assertIsInstance(maximum_horizontal, ht.tensor)
+        self.assertEqual(maximum_horizontal.shape, (4, 1,))
+        self.assertEqual(maximum_horizontal.lshape, (4, 1,))
+        self.assertEqual(maximum_horizontal.split, None)
+        self.assertEqual(maximum_horizontal.dtype, ht.int64)
+        self.assertEqual(maximum_horizontal._tensor__array.dtype, torch.int64)
+        self.assertTrue((maximum_horizontal._tensor__array == comparison.max(dim=1, keepdim=True)[0]).all())
+
+        # check max over all float elements of split 3d tensor, across split axis
+        random_volume = ht.random.randn(3, 3, 3, split=1)
+        maximum_volume = ht.max(random_volume, axis=1)
+
+        self.assertIsInstance(maximum_volume, ht.tensor)
+        self.assertEqual(maximum_volume.shape, (3, 1, 3))
+        self.assertEqual(maximum_volume.lshape, (3, 1, 3))
+        self.assertEqual(maximum_volume.dtype, ht.float32)
+        self.assertEqual(maximum_volume._tensor__array.dtype, torch.float32)
+        self.assertEqual(maximum_volume.split, None)
+
+        # check max over all float elements of split 5d tensor, along split axis
+        random_5d = ht.random.randn(1, 2, 3, 4, 5, split=0)
+        maximum_5d = ht.max(random_5d, axis=1)
+
+        self.assertIsInstance(maximum_5d, ht.tensor)
+        self.assertEqual(maximum_5d.shape, (1, 1, 3, 4, 5))
+        self.assertLessEqual(maximum_5d.lshape[1], 2)
+        self.assertEqual(maximum_5d.dtype, ht.float32)
+        self.assertEqual(maximum_5d._tensor__array.dtype, torch.float32)
+        self.assertEqual(maximum_5d.split, 0)
+
         # check exceptions
         with self.assertRaises(NotImplementedError):
-            data.max(axis=(0, 1))
-        with self.assertRaises(TypeError):
-            data.max(axis=1.1)
-        with self.assertRaises(TypeError):
-            data.max(axis='y')
+            ht_array.max(axis=(0, 1))
+        with self.assertRaises(TypeError):
+            ht_array.max(axis=1.1)
+        with self.assertRaises(TypeError):
+            ht_array.max(axis='y')
         with self.assertRaises(ValueError):
-<<<<<<< HEAD
-            ht.max(data, axis=-4)
-=======
-            ht.max(data,axis=-4)
-        with self.assertRaises(ValueError):
-            ht.max(data, axis=0, out=output)
->>>>>>> 4218a887
+            ht.max(ht_array, axis=-4)
 
     def test_min(self):
-
-        data = ht.float32([
-            [1, 2, 3],
-            [4, 5, 6],
-            [7, 8, 9],
+        data = [
+            [1,   2,  3],
+            [4,   5,  6],
+            [7,   8,  9],
             [10, 11, 12]
-        ])
-
-        comparison = torch.Tensor([
-            [1, 2, 3],
-            [4, 5, 6],
-            [7, 8, 9],
-            [10, 11, 12]
-<<<<<<< HEAD
-        ])
-
-        # checks basic equivalence to torch.max()
-        self.assertEqual(data.min(), 1)
-        self.assertTrue((ht.min(data, axis=0)._tensor__array[0] == comparison.min(0)[0]).all())
-        self.assertIsInstance(ht.min(data, axis=1), ht.tensor)
-        
-        # TODO: check combinations of split and axis
-=======
-        ])       
-
-        #check basics
-        self.assertTrue((ht.min(data,axis=0)._tensor__array[0] == comparison.min(0)[0]).all())
-        self.assertIsInstance(ht.min(data,axis=1),ht.tensor)
-        self.assertIsInstance(data.min(),ht.tensor)
-
-        #check combinations of split and axis
-        torch.manual_seed(1)
-        random_data = ht.random.randn(3,3,3)
-        torch.manual_seed(1)
-        random_data_split = ht.random.randn(3,3,3,split=0)
-        
-        self.assertTrue((ht.min(random_data,axis=0)._tensor__array[0] == random_data_split.min(axis=0)._tensor__array[0]).all())
-        self.assertTrue((ht.min(random_data,axis=1)._tensor__array[0] == random_data_split.min(axis=1)._tensor__array[0]).all())
-        self.assertIsInstance(ht.min(random_data_split,axis=1),ht.tensor)
-        self.assertIsInstance(random_data_split.min(),ht.tensor)
-
-        #check min over all float elements of 3d tensor locally
-        self.assertEqual(random_data.min().shape, (1,))
-        self.assertEqual(random_data.min().lshape, (1,))
-        self.assertEqual(random_data.min().dtype, ht.float32)
-        self.assertEqual(random_data.min()._tensor__array[0].dtype, torch.float32)
-        self.assertEqual(random_data.min().split, None)
-        output = ht.ones((1,))
-        ht.min(random_data, out=output)
-        self.assertTrue(output._tensor__array == random_data.min())
-
-        # check min over all float elements of splitted 3d tensor 
-        self.assertIsInstance(random_data_split.min(axis=1), ht.tensor)
-        self.assertEqual(random_data_split.min(axis=1).shape, (3,1,3))
-        self.assertEqual(random_data_split.min(axis=1).dtype, ht.float32)
-        self.assertEqual(random_data_split.min(axis=1)._tensor__array[0].dtype, torch.float32)
-        self.assertEqual(random_data_split.min().split, None)
-        ht.min(random_data_split, out=output)
-        self.assertTrue((output._tensor__array == random_data_split.min()))
-
-        # check min over all float elements of splitted 5d tensor with negative axis 
-        random_data_split_neg = ht.random.randn(1,2,3,4,5, split=1)
-        self.assertIsInstance(random_data_split_neg.min(axis=-2), ht.tensor)
-        self.assertEqual(random_data_split_neg.min(axis=-2).shape, (1,2,3,1,5))
-        self.assertEqual(random_data_split_neg.min(axis=-2).dtype, ht.float32)
-        self.assertEqual(random_data_split_neg.min(axis=-2)._tensor__array[0].dtype, torch.float32)
-        self.assertEqual(random_data_split_neg.min().split, None)
-
-        # check min output to predefined distributed tensor 
-        torch.manual_seed(1)
-        random_nosplit = ht.random.randn(3, 3, 3)
-        torch.manual_seed(1)
-        random_split = ht.random.randn(3, 3, 3, split=0)
-        out_nosplit = ht.zeros((3, 1, 3))
-        out_split = ht.zeros((3, 1, 3), split=2)
-        ht.min(random_nosplit, axis=1, out=out_nosplit)
-        ht.min(random_nosplit, axis=1, out=out_split)
-        self.assertEqual(out_nosplit.split, None)
-        self.assertEqual(out_split.split, 2)       
-        ht.min(random_split, axis=1, out=out_nosplit)
-        ht.min(random_split, axis=1, out=out_split)
-        self.assertEqual(out_nosplit.split, None)
-        self.assertEqual(out_split.split, 2)       
-           
->>>>>>> 4218a887
+        ]
+
+        ht_array = ht.array(data)
+        comparison = torch.tensor(data)
+
+        # check global max
+        minimum = ht.min(ht_array)
+
+        self.assertIsInstance(minimum, ht.tensor)
+        self.assertEqual(minimum.shape, (1,))
+        self.assertEqual(minimum.lshape, (1,))
+        self.assertEqual(minimum.split, None)
+        self.assertEqual(minimum.dtype, ht.int64)
+        self.assertEqual(minimum._tensor__array.dtype, torch.int64)
+        self.assertEqual(minimum, 12)
+
+        # maximum along first axis
+        minimum_vertical = ht.min(ht_array, axis=0)
+
+        self.assertIsInstance(minimum_vertical, ht.tensor)
+        self.assertEqual(minimum_vertical.shape, (1, 3,))
+        self.assertEqual(minimum_vertical.lshape, (1, 3,))
+        self.assertEqual(minimum_vertical.split, None)
+        self.assertEqual(minimum_vertical.dtype, ht.int64)
+        self.assertEqual(minimum_vertical._tensor__array.dtype, torch.int64)
+        self.assertTrue((minimum_vertical._tensor__array == comparison.min(dim=0, keepdim=True)[0]).all())
+
+        # maximum along second axis
+        minimum_horizontal = ht.min(ht_array, axis=1)
+
+        self.assertIsInstance(minimum_horizontal, ht.tensor)
+        self.assertEqual(minimum_horizontal.shape, (4, 1,))
+        self.assertEqual(minimum_horizontal.lshape, (4, 1,))
+        self.assertEqual(minimum_horizontal.split, None)
+        self.assertEqual(minimum_horizontal.dtype, ht.int64)
+        self.assertEqual(minimum_horizontal._tensor__array.dtype, torch.int64)
+        self.assertTrue((minimum_horizontal._tensor__array == comparison.min(dim=1, keepdim=True)[0]).all())
+
+        # check max over all float elements of split 3d tensor, across split axis
+        random_volume = ht.random.randn(3, 3, 3, split=1)
+        minimum_volume = ht.min(random_volume, axis=1)
+
+        self.assertIsInstance(minimum_volume, ht.tensor)
+        self.assertEqual(minimum_volume.shape, (3, 1, 3))
+        self.assertEqual(minimum_volume.lshape, (3, 1, 3))
+        self.assertEqual(minimum_volume.dtype, ht.float32)
+        self.assertEqual(minimum_volume._tensor__array.dtype, torch.float32)
+        self.assertEqual(minimum_volume.split, None)
+
+        # check max over all float elements of split 5d tensor, along split axis
+        random_5d = ht.random.randn(1, 2, 3, 4, 5, split=0)
+        minimum_5d = ht.min(random_5d, axis=1)
+
+        self.assertIsInstance(minimum_5d, ht.tensor)
+        self.assertEqual(minimum_5d.shape, (1, 1, 3, 4, 5))
+        self.assertLessEqual(minimum_5d.lshape[1], 2)
+        self.assertEqual(minimum_5d.dtype, ht.float32)
+        self.assertEqual(minimum_5d._tensor__array.dtype, torch.float32)
+        self.assertEqual(minimum_5d.split, 0)
+
         # check exceptions
         with self.assertRaises(NotImplementedError):
-            data.min(axis=(0, 1))
-        with self.assertRaises(TypeError):
-            data.min(axis=1.1)
-        with self.assertRaises(TypeError):
-            data.min(axis='y')
+            ht_array.min(axis=(0, 1))
+        with self.assertRaises(TypeError):
+            ht_array.min(axis=1.1)
+        with self.assertRaises(TypeError):
+            ht_array.min(axis='y')
         with self.assertRaises(ValueError):
-            ht.min(data, axis=-4)
-        with self.assertRaises(ValueError):
-<<<<<<< HEAD
-            ht.min(data, axis=-4)
-=======
-            ht.min(data, axis=0, out=output)
-
->>>>>>> 4218a887
+            ht.min(ht_array, axis=-4)
 
     def test_sin(self):
         # base elements
@@ -720,111 +694,90 @@
             ht.sqrt(number_range, 'hello world')
 
     def test_sum(self):
-        array_len = 9 
+        array_len = 11
+
         # check sum over all float elements of 1d tensor locally 
         shape_noaxis = ht.ones(array_len)
-        self.assertEqual(shape_noaxis.sum().shape, (1,))
-        self.assertEqual(shape_noaxis.sum().lshape, (1,))
-        self.assertIsInstance(shape_noaxis.sum(), ht.tensor)
-        self.assertEqual(shape_noaxis.sum().dtype, ht.float32)
-        self.assertEqual(shape_noaxis._tensor__array.dtype, torch.float32)
-        self.assertAlmostEqual(shape_noaxis.sum(), float(array_len), places=7, msg=None, delta=None)
-        self.assertEqual(shape_noaxis.sum().split, None)
-        out_noaxis = ht.ones((1,))
+        no_axis_sum = shape_noaxis.sum()
+
+        self.assertIsInstance(no_axis_sum, ht.tensor)
+        self.assertEqual(no_axis_sum.shape, (1,))
+        self.assertEqual(no_axis_sum.lshape, (1,))
+        self.assertEqual(no_axis_sum.dtype, ht.float32)
+        self.assertEqual(no_axis_sum._tensor__array.dtype, torch.float32)
+        self.assertEqual(no_axis_sum.split, None)
+        self.assertEqual(no_axis_sum._tensor__array, array_len)
+
+        out_noaxis = ht.zeros((1,))
         ht.sum(shape_noaxis, out=out_noaxis)
-        self.assertTrue(out_noaxis._tensor__array == shape_noaxis.sum())
-
-        # check sum over all float elements of splitted 1d tensor 
-        shape_noaxis_split = ht.ones(array_len, split=0)
-        self.assertEqual(shape_noaxis_split.sum().shape, (1,))
-        self.assertEqual(shape_noaxis_split.sum().lshape, (1,))
-        self.assertIsInstance(shape_noaxis_split.sum(), ht.tensor)
-        self.assertEqual(shape_noaxis_split.sum().dtype, ht.float32)
-        self.assertEqual(shape_noaxis_split.sum()._tensor__array.dtype, torch.float32)
-        self.assertAlmostEqual(shape_noaxis_split.sum(), float(array_len), places=7, msg=None, delta=None)
-        self.assertEqual(shape_noaxis_split.sum().split, None)
+        self.assertTrue(out_noaxis._tensor__array == shape_noaxis._tensor__array.sum())
+
+        # check sum over all float elements of split 1d tensor
+        shape_noaxis_split = ht.arange(array_len, split=0)
+        shape_noaxis_split_sum = shape_noaxis_split.sum()
+
+        self.assertIsInstance(shape_noaxis_split_sum, ht.tensor)
+        self.assertEqual(shape_noaxis_split_sum.shape, (1,))
+        self.assertEqual(shape_noaxis_split_sum.lshape, (1,))
+        self.assertEqual(shape_noaxis_split_sum.dtype, ht.int64)
+        self.assertEqual(shape_noaxis_split_sum._tensor__array.dtype, torch.int64)
+        self.assertEqual(shape_noaxis_split_sum.split, None)
+        self.assertEqual(shape_noaxis_split_sum, 55)
+
+        out_noaxis = ht.zeros((1,))
         ht.sum(shape_noaxis_split, out=out_noaxis)
-        self.assertTrue(out_noaxis._tensor__array == shape_noaxis_split.sum())
-       
-        # check sum over all integer elements of 1d tensor locally 
-        shape_noaxis_int = ht.ones(array_len).astype(ht.int)
-        self.assertEqual(shape_noaxis_int.sum(axis=0).shape, (1,))
-        self.assertEqual(shape_noaxis_int.sum(axis=0).lshape, (1,))
-        self.assertIsInstance(shape_noaxis_int.sum(axis=0), ht.tensor)
-        self.assertEqual(shape_noaxis_int.sum(axis=0).dtype, ht.int64)
-        self.assertEqual(shape_noaxis_int.sum()._tensor__array.dtype, torch.int64)
-        self.assertEqual(shape_noaxis_int.sum(), array_len)
-        self.assertEqual(shape_noaxis_int.sum().split, None)
-        ht.sum(shape_noaxis_int, out=out_noaxis)
-        self.assertTrue(out_noaxis._tensor__array == shape_noaxis_int.sum())
-
-        # check sum over all integer elements of splitted 1d tensor
-        shape_noaxis_split_int = ht.ones(array_len, split=0).astype(ht.int)
-        self.assertEqual(shape_noaxis_split_int.sum().shape, (1,))
-        self.assertEqual(shape_noaxis_split_int.sum().lshape, (1,))
-        self.assertIsInstance(shape_noaxis_split_int.sum(), ht.tensor)
-        self.assertEqual(shape_noaxis_split_int.sum().dtype, ht.int64)
-        self.assertEqual(shape_noaxis_split_int.sum()._tensor__array.dtype, torch.int64)
-        self.assertEqual(shape_noaxis_split_int.sum(), array_len)
-        self.assertEqual(shape_noaxis_split_int.sum().split, None)
-        ht.sum(shape_noaxis_split_int, out=out_noaxis)
-        self.assertTrue(out_noaxis._tensor__array == shape_noaxis_split_int.sum())
-
-        # check sum over all float elements of 3d tensor locally 
-        shape_noaxis = ht.ones((3,3,3))
-        self.assertEqual(shape_noaxis.sum().shape, (1,))
-        self.assertEqual(shape_noaxis.sum().lshape, (1,))
-        self.assertIsInstance(shape_noaxis.sum(), ht.tensor)
-        self.assertEqual(shape_noaxis.sum().dtype, ht.float32)
-        self.assertEqual(shape_noaxis.sum()._tensor__array.dtype, torch.float32)
-        self.assertAlmostEqual(shape_noaxis.sum(), 27., places=7, msg=None, delta=None)
-        self.assertEqual(shape_noaxis.sum().split, None)
+        self.assertEqual(out_noaxis._tensor__array, 55)
+
+        # check sum over all float elements of 3d tensor locally
+        shape_noaxis = ht.ones((3, 3, 3))
+        no_axis_sum = shape_noaxis.sum()
+
+        self.assertIsInstance(no_axis_sum, ht.tensor)
+        self.assertEqual(no_axis_sum.shape, (1,))
+        self.assertEqual(no_axis_sum.lshape, (1,))
+        self.assertEqual(no_axis_sum.dtype, ht.float32)
+        self.assertEqual(no_axis_sum._tensor__array.dtype, torch.float32)
+        self.assertEqual(no_axis_sum.split, None)
+        self.assertEqual(no_axis_sum._tensor__array, 27)
+
+        out_noaxis = ht.zeros((1,))
         ht.sum(shape_noaxis, out=out_noaxis)
-        self.assertTrue(out_noaxis._tensor__array == shape_noaxis.sum())
-    
-        # check sum over all float elements of splitted 3d tensor 
-        shape_noaxis_split_axis = ht.ones((3,3,3), split=0)
-        self.assertIsInstance(shape_noaxis_split_axis.sum(axis=1), ht.tensor)
-        self.assertEqual(shape_noaxis.sum(axis=1).shape, (3,1,3))
-        self.assertEqual(shape_noaxis_split_axis.sum(axis=1).dtype, ht.float32)
-        self.assertEqual(shape_noaxis_split_axis.sum(axis=1)._tensor__array.dtype, torch.float32)
-        self.assertEqual(shape_noaxis_split_axis.sum().split, None)
-        ht.sum(shape_noaxis, out=out_noaxis)
-        self.assertTrue(out_noaxis._tensor__array == shape_noaxis_split_axis.sum())
-
-        # check sum over all float elements of splitted 5d tensor with negative axis 
-        shape_noaxis_split_axis_neg = ht.ones((1,2,3,4,5), split=1)
-        self.assertIsInstance(shape_noaxis_split_axis_neg.sum(axis=-2), ht.tensor)
-        self.assertEqual(shape_noaxis_split_axis_neg.sum(axis=-2).shape, (1,2,3,1,5))
-        self.assertEqual(shape_noaxis_split_axis_neg.sum(axis=-2).dtype, ht.float32)
-        self.assertEqual(shape_noaxis_split_axis_neg.sum(axis=-2)._tensor__array.dtype, torch.float32)
-        self.assertEqual(shape_noaxis_split_axis_neg.sum().split, None)
-
-        # check sum output to predefined distributed tensor 
-        torch.manual_seed(1)
-        random_nosplit = ht.random.randn(3, 3, 3)
-        torch.manual_seed(1)
-        random_split = ht.random.randn(3, 3, 3, split=0)
-        out_nosplit = ht.zeros((3, 1, 3))
-        out_split = ht.zeros((3, 1, 3), split=2)
-        ht.sum(random_nosplit, axis=1, out=out_nosplit)
-        ht.sum(random_nosplit, axis=1, out=out_split)
-        self.assertTrue(out_nosplit._tensor__array, out_split._tensor__array)
-        self.assertEqual(out_nosplit.split, None)
-        self.assertEqual(out_split.split, 2)       
-        ht.sum(random_split, axis=1, out=out_nosplit)
-        ht.sum(random_split, axis=1, out=out_split)
-        self.assertTrue(out_nosplit._tensor__array, out_split._tensor__array)
-        self.assertEqual(out_nosplit.split, None)
-        self.assertEqual(out_split.split, 2)       
-              
+        self.assertEqual(out_noaxis._tensor__array, 27)
+
+        # check sum over all float elements of split 3d tensor
+        shape_noaxis_split_axis = ht.ones((3, 3, 3), split=0)
+        split_axis_sum = shape_noaxis_split_axis.sum(axis=0)
+
+        self.assertIsInstance(split_axis_sum, ht.tensor)
+        self.assertEqual(split_axis_sum.shape, (1, 3, 3))
+        self.assertEqual(split_axis_sum.dtype, ht.float32)
+        self.assertEqual(split_axis_sum._tensor__array.dtype, torch.float32)
+        self.assertEqual(split_axis_sum.split, None)
+
+        out_noaxis = ht.zeros((1, 3, 3,))
+        ht.sum(shape_noaxis, axis=0, out=out_noaxis)
+        self.assertTrue((out_noaxis._tensor__array == torch.full((1, 3, 3,), 3)).all())
+
+        # check sum over all float elements of splitted 5d tensor with negative axis
+        shape_noaxis_split_axis_neg = ht.ones((1, 2, 3, 4, 5), split=1)
+        shape_noaxis_split_axis_neg_sum = shape_noaxis_split_axis_neg.sum(axis=-2)
+
+        self.assertIsInstance(shape_noaxis_split_axis_neg_sum, ht.tensor)
+        self.assertEqual(shape_noaxis_split_axis_neg_sum.shape, (1, 2, 3, 1, 5))
+        self.assertEqual(shape_noaxis_split_axis_neg_sum.dtype, ht.float32)
+        self.assertEqual(shape_noaxis_split_axis_neg_sum._tensor__array.dtype, torch.float32)
+        self.assertEqual(shape_noaxis_split_axis_neg_sum.split, 1)
+
+        out_noaxis = ht.zeros((1, 2, 3, 1, 5))
+        ht.sum(shape_noaxis_split_axis_neg, axis=-2, out=out_noaxis)
+
         # exceptions
         with self.assertRaises(ValueError):
             ht.ones(array_len).sum(axis=1)
         with self.assertRaises(ValueError):
             ht.ones(array_len).sum(axis=-2)
         with self.assertRaises(ValueError):
-            ht.ones((4,4)).sum(axis=0, out=out_noaxis)
+            ht.ones((4, 4)).sum(axis=0, out=out_noaxis)
         with self.assertRaises(TypeError):
             ht.ones(array_len).sum(axis='bad_axis_type')
             
