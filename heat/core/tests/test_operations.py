from itertools import combinations
import unittest
import torch

import heat as ht

FLOAT_EPSILON = 1e-4



class TestOperations(unittest.TestCase):
    def test_all(self):
        array_len = 9
        # check all over all float elements of 1d tensor locally
        ones_noaxis = ht.ones(array_len)
        x = (ones_noaxis == 1).all()

        self.assertIsInstance(x, ht.tensor)
        self.assertEqual(x.shape, (1,))
        self.assertEqual(x.lshape, (1,))
        self.assertEqual(x.dtype, ht.bool)
        self.assertEqual(x._tensor__array.dtype, torch.uint8)
        self.assertEqual(x.split, None)
        self.assertEqual(x._tensor__array, 1)

        out_noaxis = ht.zeros((1,))
        ht.all(ones_noaxis, out=out_noaxis)
        self.assertEqual(out_noaxis._tensor__array, 1)

        # check all over all float elements of split 1d tensor
        ones_noaxis_split = ht.ones(array_len, split=0)
        floats_is_one = ones_noaxis_split.all()

        self.assertIsInstance(floats_is_one, ht.tensor)
        self.assertEqual(floats_is_one.shape, (1,))
        self.assertEqual(floats_is_one.lshape, (1,))
        self.assertEqual(floats_is_one.dtype, ht.bool)
        self.assertEqual(floats_is_one._tensor__array.dtype, torch.uint8)
        self.assertEqual(floats_is_one.split, None)
        self.assertEqual(floats_is_one._tensor__array, 1)

        out_noaxis = ht.zeros((1,))
        ht.all(ones_noaxis_split, out=out_noaxis)
        self.assertEqual(out_noaxis._tensor__array, 1)

        # check all over all integer elements of 1d tensor locally
        ones_noaxis_int = ht.ones(array_len).astype(ht.int)
        int_is_one = ones_noaxis_int.all()

        self.assertIsInstance(int_is_one, ht.tensor)
        self.assertEqual(int_is_one.shape, (1,))
        self.assertEqual(int_is_one.lshape, (1,))
        self.assertEqual(int_is_one.dtype, ht.bool)
        self.assertEqual(int_is_one._tensor__array.dtype, torch.uint8)
        self.assertEqual(int_is_one.split, None)
        self.assertEqual(int_is_one._tensor__array, 1)

        out_noaxis = ht.zeros((1,))
        ht.all(ones_noaxis_int, out=out_noaxis)
        self.assertEqual(out_noaxis._tensor__array, 1)

        # check all over all integer elements of split 1d tensor
        ones_noaxis_split_int = ht.ones(array_len, split=0).astype(ht.int)
        split_int_is_one = ones_noaxis_split_int.all()

        self.assertIsInstance(split_int_is_one, ht.tensor)
        self.assertEqual(split_int_is_one.shape, (1,))
        self.assertEqual(split_int_is_one.lshape, (1,))
        self.assertEqual(split_int_is_one.dtype, ht.bool)
        self.assertEqual(split_int_is_one._tensor__array.dtype, torch.uint8)
        self.assertEqual(split_int_is_one.split, None)
        self.assertEqual(split_int_is_one._tensor__array, 1)

        out_noaxis = ht.zeros((1,))
        ht.all(ones_noaxis_split_int, out=out_noaxis)
        self.assertEqual(out_noaxis._tensor__array, 1)

        # check all over all float elements of 3d tensor locally
        ones_noaxis_volume = ht.ones((3, 3, 3))
        volume_is_one = ones_noaxis_volume.all()

        self.assertIsInstance(volume_is_one, ht.tensor)
        self.assertEqual(volume_is_one.shape, (1,))
        self.assertEqual(volume_is_one.lshape, (1,))
        self.assertEqual(volume_is_one.dtype, ht.bool)
        self.assertEqual(volume_is_one._tensor__array.dtype, torch.uint8)
        self.assertEqual(volume_is_one.split, None)
        self.assertEqual(volume_is_one._tensor__array, 1)

        out_noaxis = ht.zeros((1,))
        ht.all(ones_noaxis_volume, out=out_noaxis)
        self.assertEqual(out_noaxis._tensor__array, 1)

        # check sequence is not all one
        sequence = ht.arange(array_len)
        sequence_is_one = sequence.all()

        self.assertIsInstance(sequence_is_one, ht.tensor)
        self.assertEqual(sequence_is_one.shape, (1,))
        self.assertEqual(sequence_is_one.lshape, (1,))
        self.assertEqual(sequence_is_one.dtype, ht.bool)
        self.assertEqual(sequence_is_one._tensor__array.dtype, torch.uint8)
        self.assertEqual(sequence_is_one.split, None)
        self.assertEqual(sequence_is_one._tensor__array, 0)

        out_noaxis = ht.zeros((1,))
        ht.all(sequence, out=out_noaxis)
        self.assertEqual(out_noaxis._tensor__array, 0)

        # check all over all float elements of split 3d tensor
        ones_noaxis_split_axis = ht.ones((3, 3, 3), split=0)
        float_volume_is_one = ones_noaxis_split_axis.all(axis=0)

        self.assertIsInstance(float_volume_is_one, ht.tensor)
        self.assertEqual(float_volume_is_one.shape, (1, 3, 3))
        self.assertEqual(float_volume_is_one.all(axis=1).dtype, ht.bool)
        self.assertEqual(float_volume_is_one._tensor__array.dtype, torch.uint8)
        self.assertEqual(float_volume_is_one.split, None)

        out_noaxis = ht.zeros((1, 3, 3,))
        ht.all(ones_noaxis_split_axis, axis=0, out=out_noaxis)

        # check all over all float elements of split 5d tensor with negative axis
        ones_noaxis_split_axis_neg = ht.zeros((1, 2, 3, 4, 5), split=1)
        float_5d_is_one = ones_noaxis_split_axis_neg.all(axis=-2)

        self.assertIsInstance(float_5d_is_one, ht.tensor)
        self.assertEqual(float_5d_is_one.shape, (1, 2, 3, 1, 5))
        self.assertEqual(float_5d_is_one.dtype, ht.bool)
        self.assertEqual(float_5d_is_one._tensor__array.dtype, torch.uint8)
        self.assertEqual(float_5d_is_one.split, 1)

        out_noaxis = ht.zeros((1, 2, 3, 1, 5))
        ht.all(ones_noaxis_split_axis_neg, axis=-2, out=out_noaxis)

        # exceptions
        with self.assertRaises(ValueError):
            ht.ones(array_len).all(axis=1)
        with self.assertRaises(ValueError):
            ht.ones(array_len).all(axis=-2)
        with self.assertRaises(ValueError):
            ht.ones((4, 4)).all(axis=0, out=out_noaxis)
        with self.assertRaises(TypeError):
            ht.ones(array_len).all(axis='bad_axis_type')

    def test_allclose(self):
        a = ht.float32([[2, 2], [2, 2]])
        b = ht.float32([[2.00005, 2.00005], [2.00005, 2.00005]])

        self.assertFalse(ht.allclose(a, b))
        self.assertTrue(ht.allclose(a, b, atol = 1e-04))
        self.assertTrue(ht.allclose(a,b, rtol = 1e-04))

        with self.assertRaises(TypeError):
            ht.allclose(a, (2,2,2,2))


    def test_argmin(self):
        data = ht.float32([
            [1, 2, 3],
            [4, 5, 6],
            [7, 8, 9],
            [10, 11, 12]
        ])

        comparison = torch.Tensor([
            [1, 2, 3],
            [4, 5, 6],
            [7, 8, 9],
            [10, 11, 12]
        ])

        # check basics
        self.assertTrue((ht.argmin(data, axis=0)._tensor__array == comparison.argmin(0)).all())
        self.assertIsInstance(ht.argmin(data, axis=1), ht.tensor)
        self.assertIsInstance(data.argmin(), ht.tensor)

        # check combinations of split and axis
        torch.manual_seed(1)
        random_data = ht.random.randn(3, 3, 3)
        torch.manual_seed(1)
        random_data_split = ht.random.randn(3, 3, 3, split=0)
        
        self.assertTrue((ht.argmin(random_data, axis=0)._tensor__array == random_data_split.argmin(axis=0)._tensor__array).all())
        self.assertTrue((ht.argmin(random_data, axis=1)._tensor__array == random_data_split.argmin(axis=1)._tensor__array).all())
        self.assertIsInstance(ht.argmin(random_data_split, axis=1), ht.tensor)
        self.assertIsInstance(random_data_split.argmin(), ht.tensor)

        # check argmin over all float elements of 3d tensor locally
        self.assertEqual(random_data.argmin().shape, (1,))
        self.assertEqual(random_data.argmin().lshape, (1,))
        self.assertEqual(random_data.argmin().dtype, ht.int64)
        self.assertEqual(random_data.argmin().split, None)

        # check argmin over all float elements of splitted 3d tensor
        self.assertIsInstance(random_data_split.argmin(axis=1), ht.tensor)
        self.assertEqual(random_data_split.argmin(axis=1).shape, (3, 1, 3))
        self.assertEqual(random_data_split.argmin().split, None)

        # check argmin over all float elements of splitted 5d tensor with negative axis 
        random_data_split_neg = ht.random.randn(1, 2, 3, 4, 5, split=1)
        self.assertIsInstance(random_data_split_neg.argmin(axis=-2), ht.tensor)
        self.assertEqual(random_data_split_neg.argmin(axis=-2).shape, (1, 2, 3, 1, 5))
        self.assertEqual(random_data_split_neg.argmin(axis=-2).dtype, ht.int64) 
        self.assertEqual(random_data_split_neg.argmin().split, None)    
           

        # check exceptions
        with self.assertRaises(NotImplementedError):
            data.argmin(axis=(0,1))
        with self.assertRaises(TypeError):
            data.argmin(axis=1.1)
        with self.assertRaises(TypeError):
            data.argmin(axis='y')
        with self.assertRaises(ValueError):
            ht.argmin(data, axis=-4)

    def test_clip(self):
        elements = 20

        # float tensor
        float32_tensor = ht.arange(elements, dtype=ht.float32, split=0)
        clipped = float32_tensor.clip(5, 15)
        self.assertIsInstance(clipped, ht.tensor)
        self.assertEqual(clipped.dtype, ht.float32)
        self.assertEqual(clipped.sum(axis=0), 195)

        # long tensor
        int64_tensor = ht.arange(elements, dtype=ht.int64, split=0)
        clipped = int64_tensor.clip(4, 16)
        self.assertIsInstance(clipped, ht.tensor)
        self.assertEqual(clipped.dtype, ht.int64)
        self.assertEqual(clipped.sum(axis=0), 195)

        # test the exceptions
        with self.assertRaises(TypeError):
            ht.clip(torch.arange(10), 2, 5)
        with self.assertRaises(ValueError):
            ht.arange(20).clip(None, None)
        with self.assertRaises(TypeError):
            ht.clip(ht.arange(20), 5, 15, out=torch.arange(20))

    def test_copy(self):
        tensor = ht.ones(5)
        copied = tensor.copy()

        # test identity inequality and value equality
        self.assertIsNot(tensor, copied)
        self.assertIsNot(tensor._tensor__array, copied._tensor__array)
        self.assertTrue((tensor == copied)._tensor__array.all())

        # test exceptions
        with self.assertRaises(TypeError):
            ht.copy('hello world')

<<<<<<< HEAD
    def test_exp(self):
        elements = 10
        comparison = torch.arange(elements, dtype=torch.float64).exp()

        # exponential of float32
        float32_tensor = ht.arange(elements, dtype=ht.float32)
        float32_exp = ht.exp(float32_tensor)
        self.assertIsInstance(float32_exp, ht.tensor)
        self.assertEqual(float32_exp.dtype, ht.float32)
        self.assertEqual(float32_exp.dtype, ht.float32)
        in_range = (float32_exp._tensor__array - comparison.type(torch.float32)) < FLOAT_EPSILON
        self.assertTrue(in_range.all())

        # exponential of float64
        float64_tensor = ht.arange(elements, dtype=ht.float64)
        float64_exp = ht.exp(float64_tensor)
        self.assertIsInstance(float64_exp, ht.tensor)
        self.assertEqual(float64_exp.dtype, ht.float64)
        self.assertEqual(float64_exp.dtype, ht.float64)
        in_range = (float64_exp._tensor__array - comparison) < FLOAT_EPSILON
        self.assertTrue(in_range.all())

        # exponential of ints, automatic conversion to intermediate floats
        int32_tensor = ht.arange(elements, dtype=ht.int32)
        int32_exp = ht.exp(int32_tensor)
        self.assertIsInstance(int32_exp, ht.tensor)
        self.assertEqual(int32_exp.dtype, ht.float64)
        self.assertEqual(int32_exp.dtype, ht.float64)
        in_range = (int32_exp._tensor__array - comparison) < FLOAT_EPSILON
        self.assertTrue(in_range.all())

        # exponential of longs, automatic conversion to intermediate floats
        int64_tensor = ht.arange(elements, dtype=ht.int64)
        int64_exp = ht.exp(int64_tensor)
        self.assertIsInstance(int64_exp, ht.tensor)
        self.assertEqual(int64_exp.dtype, ht.float64)
        self.assertEqual(int64_exp.dtype, ht.float64)
        in_range = (int64_exp._tensor__array - comparison) < FLOAT_EPSILON
        self.assertTrue(in_range.all())

        # check exceptions
        with self.assertRaises(TypeError):
            ht.exp([1, 2, 3])
        with self.assertRaises(TypeError):
            ht.exp('hello world')

    def test_floor(self):
        start, end, step = -5.0, 5.0, 1.4
        comparison = torch.arange(start, end, step, dtype=torch.float64).floor()

        # exponential of float32
        float32_tensor = ht.arange(start, end, step, dtype=ht.float32)
        float32_floor = float32_tensor.floor()
        self.assertIsInstance(float32_floor, ht.tensor)
        self.assertEqual(float32_floor.dtype, ht.float32)
        self.assertEqual(float32_floor.dtype, ht.float32)
        self.assertTrue((float32_floor._tensor__array == comparison.type(torch.float32)).all())

        # exponential of float64
        float64_tensor = ht.arange(start, end, step, dtype=ht.float64)
        float64_floor = float64_tensor.floor()
        self.assertIsInstance(float64_floor, ht.tensor)
        self.assertEqual(float64_floor.dtype, ht.float64)
        self.assertEqual(float64_floor.dtype, ht.float64)
        self.assertTrue((float64_floor._tensor__array == comparison).all())

        # check exceptions
        with self.assertRaises(TypeError):
            ht.floor([0, 1, 2, 3])
        with self.assertRaises(TypeError):
            ht.floor(object())

    def test_log(self):
        elements = 15
        comparison = torch.arange(1, elements, dtype=torch.float64).log()

        # logarithm of float32
        float32_tensor = ht.arange(1, elements, dtype=ht.float32)
        float32_log = ht.log(float32_tensor)
        self.assertIsInstance(float32_log, ht.tensor)
        self.assertEqual(float32_log.dtype, ht.float32)
        self.assertEqual(float32_log.dtype, ht.float32)
        in_range = (float32_log._tensor__array - comparison.type(torch.float32)) < FLOAT_EPSILON
        self.assertTrue(in_range.all())

        # logarithm of float64
        float64_tensor = ht.arange(1, elements, dtype=ht.float64)
        float64_log = ht.log(float64_tensor)
        self.assertIsInstance(float64_log, ht.tensor)
        self.assertEqual(float64_log.dtype, ht.float64)
        self.assertEqual(float64_log.dtype, ht.float64)
        in_range = (float64_log._tensor__array - comparison) < FLOAT_EPSILON
        self.assertTrue(in_range.all())

        # logarithm of ints, automatic conversion to intermediate floats
        int32_tensor = ht.arange(1, elements, dtype=ht.int32)
        int32_log = ht.log(int32_tensor)
        self.assertIsInstance(int32_log, ht.tensor)
        self.assertEqual(int32_log.dtype, ht.float64)
        self.assertEqual(int32_log.dtype, ht.float64)
        in_range = (int32_log._tensor__array - comparison) < FLOAT_EPSILON
        self.assertTrue(in_range.all())

        # logarithm of longs, automatic conversion to intermediate floats
        int64_tensor = ht.arange(1, elements, dtype=ht.int64)
        int64_log = ht.log(int64_tensor)
        self.assertIsInstance(int64_log, ht.tensor)
        self.assertEqual(int64_log.dtype, ht.float64)
        self.assertEqual(int64_log.dtype, ht.float64)
        in_range = (int64_log._tensor__array - comparison) < FLOAT_EPSILON
        self.assertTrue(in_range.all())

        # check exceptions
        with self.assertRaises(TypeError):
            ht.log([1, 2, 3])
        with self.assertRaises(TypeError):
            ht.log('hello world')

    def test_max(self):
        data = [
            [1,   2,  3],
            [4,   5,  6],
            [7,   8,  9],
            [10, 11, 12]
        ]

        ht_array = ht.array(data)
        comparison = torch.tensor(data)

        # check global max
        maximum = ht.max(ht_array)

        self.assertIsInstance(maximum, ht.tensor)
        self.assertEqual(maximum.shape, (1,))
        self.assertEqual(maximum.lshape, (1,))
        self.assertEqual(maximum.split, None)
        self.assertEqual(maximum.dtype, ht.int64)
        self.assertEqual(maximum._tensor__array.dtype, torch.int64)
        self.assertEqual(maximum, 12)

        # maximum along first axis
        maximum_vertical = ht.max(ht_array, axis=0)

        self.assertIsInstance(maximum_vertical, ht.tensor)
        self.assertEqual(maximum_vertical.shape, (1, 3,))
        self.assertEqual(maximum_vertical.lshape, (1, 3,))
        self.assertEqual(maximum_vertical.split, None)
        self.assertEqual(maximum_vertical.dtype, ht.int64)
        self.assertEqual(maximum_vertical._tensor__array.dtype, torch.int64)
        self.assertTrue((maximum_vertical._tensor__array == comparison.max(dim=0, keepdim=True)[0]).all())

        # maximum along second axis
        maximum_horizontal = ht.max(ht_array, axis=1)

        self.assertIsInstance(maximum_horizontal, ht.tensor)
        self.assertEqual(maximum_horizontal.shape, (4, 1,))
        self.assertEqual(maximum_horizontal.lshape, (4, 1,))
        self.assertEqual(maximum_horizontal.split, None)
        self.assertEqual(maximum_horizontal.dtype, ht.int64)
        self.assertEqual(maximum_horizontal._tensor__array.dtype, torch.int64)
        self.assertTrue((maximum_horizontal._tensor__array == comparison.max(dim=1, keepdim=True)[0]).all())

        # check max over all float elements of split 3d tensor, across split axis
        random_volume = ht.random.randn(3, 3, 3, split=1)
        maximum_volume = ht.max(random_volume, axis=1)

        self.assertIsInstance(maximum_volume, ht.tensor)
        self.assertEqual(maximum_volume.shape, (3, 1, 3))
        self.assertEqual(maximum_volume.lshape, (3, 1, 3))
        self.assertEqual(maximum_volume.dtype, ht.float32)
        self.assertEqual(maximum_volume._tensor__array.dtype, torch.float32)
        self.assertEqual(maximum_volume.split, None)

        # check max over all float elements of split 5d tensor, along split axis
        random_5d = ht.random.randn(1, 2, 3, 4, 5, split=0)
        maximum_5d = ht.max(random_5d, axis=1)

        self.assertIsInstance(maximum_5d, ht.tensor)
        self.assertEqual(maximum_5d.shape, (1, 1, 3, 4, 5))
        self.assertLessEqual(maximum_5d.lshape[1], 2)
        self.assertEqual(maximum_5d.dtype, ht.float32)
        self.assertEqual(maximum_5d._tensor__array.dtype, torch.float32)
        self.assertEqual(maximum_5d.split, 0)

        # check exceptions
        with self.assertRaises(NotImplementedError):
            ht_array.max(axis=(0, 1))
        with self.assertRaises(TypeError):
            ht_array.max(axis=1.1)
        with self.assertRaises(TypeError):
            ht_array.max(axis='y')
        with self.assertRaises(ValueError):
            ht.max(ht_array, axis=-4)

    def test_min(self):
        data = [
            [1,   2,  3],
            [4,   5,  6],
            [7,   8,  9],
            [10, 11, 12]]

        ht_array = ht.array(data)
        comparison = torch.tensor(data)

        # check global max
        minimum = ht.min(ht_array)

        self.assertIsInstance(minimum, ht.tensor)
        self.assertEqual(minimum.shape, (1,))
        self.assertEqual(minimum.lshape, (1,))
        self.assertEqual(minimum.split, None)
        self.assertEqual(minimum.dtype, ht.int64)
        self.assertEqual(minimum._tensor__array.dtype, torch.int64)
        self.assertEqual(minimum, 12)

        # maximum along first axis
        minimum_vertical = ht.min(ht_array, axis=0)

        self.assertIsInstance(minimum_vertical, ht.tensor)
        self.assertEqual(minimum_vertical.shape, (1, 3,))
        self.assertEqual(minimum_vertical.lshape, (1, 3,))
        self.assertEqual(minimum_vertical.split, None)
        self.assertEqual(minimum_vertical.dtype, ht.int64)
        self.assertEqual(minimum_vertical._tensor__array.dtype, torch.int64)
        self.assertTrue((minimum_vertical._tensor__array == comparison.min(dim=0, keepdim=True)[0]).all())

        # maximum along second axis
        minimum_horizontal = ht.min(ht_array, axis=1)

        self.assertIsInstance(minimum_horizontal, ht.tensor)
        self.assertEqual(minimum_horizontal.shape, (4, 1,))
        self.assertEqual(minimum_horizontal.lshape, (4, 1,))
        self.assertEqual(minimum_horizontal.split, None)
        self.assertEqual(minimum_horizontal.dtype, ht.int64)
        self.assertEqual(minimum_horizontal._tensor__array.dtype, torch.int64)
        self.assertTrue((minimum_horizontal._tensor__array == comparison.min(dim=1, keepdim=True)[0]).all())

        # check max over all float elements of split 3d tensor, across split axis
        random_volume = ht.random.randn(3, 3, 3, split=1)
        minimum_volume = ht.min(random_volume, axis=1)

        self.assertIsInstance(minimum_volume, ht.tensor)
        self.assertEqual(minimum_volume.shape, (3, 1, 3))
        self.assertEqual(minimum_volume.lshape, (3, 1, 3))
        self.assertEqual(minimum_volume.dtype, ht.float32)
        self.assertEqual(minimum_volume._tensor__array.dtype, torch.float32)
        self.assertEqual(minimum_volume.split, None)

        # check max over all float elements of split 5d tensor, along split axis
        random_5d = ht.random.randn(1, 2, 3, 4, 5, split=0)
        minimum_5d = ht.min(random_5d, axis=1)

        self.assertIsInstance(minimum_5d, ht.tensor)
        self.assertEqual(minimum_5d.shape, (1, 1, 3, 4, 5))
        self.assertLessEqual(minimum_5d.lshape[1], 2)
        self.assertEqual(minimum_5d.dtype, ht.float32)
        self.assertEqual(minimum_5d._tensor__array.dtype, torch.float32)
        self.assertEqual(minimum_5d.split, 0)

        # check exceptions
        with self.assertRaises(NotImplementedError):
            ht_array.min(axis=(0, 1))
        with self.assertRaises(TypeError):
            ht_array.min(axis=1.1)
        with self.assertRaises(TypeError):
            ht_array.min(axis='y')
        with self.assertRaises(ValueError):
            ht.min(ht_array, axis=-4)

    def test_sin(self):
        # base elements
        elements = 30
        comparison = torch.arange(elements, dtype=torch.float64).sin()

        # sine of float32
        float32_tensor = ht.arange(elements, dtype=ht.float32)
        float32_sin = ht.sin(float32_tensor)
        self.assertIsInstance(float32_sin, ht.tensor)
        self.assertEqual(float32_sin.dtype, ht.float32)
        self.assertEqual(float32_sin.dtype, ht.float32)
        in_range = (float32_sin._tensor__array - comparison.type(torch.float32)) < FLOAT_EPSILON
        self.assertTrue(in_range.all())

        # sine of float64
        float64_tensor = ht.arange(elements, dtype=ht.float64)
        float64_sin = ht.sin(float64_tensor)
        self.assertIsInstance(float64_sin, ht.tensor)
        self.assertEqual(float64_sin.dtype, ht.float64)
        self.assertEqual(float64_sin.dtype, ht.float64)
        in_range = (float64_sin._tensor__array - comparison) < FLOAT_EPSILON
        self.assertTrue(in_range.all())

        # logarithm of ints, automatic conversion to intermediate floats
        int32_tensor = ht.arange(elements, dtype=ht.int32)
        int32_sin = ht.sin(int32_tensor)
        self.assertIsInstance(int32_sin, ht.tensor)
        self.assertEqual(int32_sin.dtype, ht.float64)
        self.assertEqual(int32_sin.dtype, ht.float64)
        in_range = (int32_sin._tensor__array - comparison) < FLOAT_EPSILON
        self.assertTrue(in_range.all())

        # logathm of longs, automatic conversion to intermediate floats
        int64_tensor = ht.arange(elements, dtype=ht.int64)
        int64_sin = ht.sin(int64_tensor)
        self.assertIsInstance(int64_sin, ht.tensor)
        self.assertEqual(int64_sin.dtype, ht.float64)
        self.assertEqual(int64_sin.dtype, ht.float64)
        in_range = (int64_sin._tensor__array - comparison) < FLOAT_EPSILON
        self.assertTrue(in_range.all())

        # check exceptions
        with self.assertRaises(TypeError):
            ht.sin([1, 2, 3])
        with self.assertRaises(TypeError):
            ht.sin('hello world')

    def test_sqrt(self):
        elements = 20
        comparison = torch.arange(elements, dtype=torch.float64).sqrt()

        # square roots of float32
        float32_tensor = ht.arange(elements, dtype=ht.float32)
        float32_sqrt = ht.sqrt(float32_tensor)
        self.assertIsInstance(float32_sqrt, ht.tensor)
        self.assertEqual(float32_sqrt.dtype, ht.float32)
        self.assertEqual(float32_sqrt.dtype, ht.float32)
        self.assertTrue((float32_sqrt._tensor__array == comparison.type(torch.float32)).all())

        # square roots of float64
        float64_tensor = ht.arange(elements, dtype=ht.float64)
        float64_sqrt = ht.sqrt(float64_tensor)
        self.assertIsInstance(float64_sqrt, ht.tensor)
        self.assertEqual(float64_sqrt.dtype, ht.float64)
        self.assertEqual(float64_sqrt.dtype, ht.float64)
        self.assertTrue((float64_sqrt._tensor__array == comparison).all())

        # square roots of ints, automatic conversion to intermediate floats
        int32_tensor = ht.arange(elements, dtype=ht.int32)
        int32_sqrt = ht.sqrt(int32_tensor)
        self.assertIsInstance(int32_sqrt, ht.tensor)
        self.assertEqual(int32_sqrt.dtype, ht.float64)
        self.assertEqual(int32_sqrt.dtype, ht.float64)
        self.assertTrue((int32_sqrt._tensor__array == comparison).all())

        # square roots of longs, automatic conversion to intermediate floats
        int64_tensor = ht.arange(elements, dtype=ht.int64)
        int64_sqrt = ht.sqrt(int64_tensor)
        self.assertIsInstance(int64_sqrt, ht.tensor)
        self.assertEqual(int64_sqrt.dtype, ht.float64)
        self.assertEqual(int64_sqrt.dtype, ht.float64)
        self.assertTrue((int64_sqrt._tensor__array == comparison).all())

        # check exceptions
        with self.assertRaises(TypeError):
            ht.sqrt([1, 2, 3])
        with self.assertRaises(TypeError):
            ht.sqrt('hello world')

    def test_sqrt_method(self):
        elements = 25
        comparison = torch.arange(elements, dtype=torch.float64).sqrt()

        # square roots of float32
        float32_sqrt = ht.arange(elements, dtype=ht.float32).sqrt()
        self.assertIsInstance(float32_sqrt, ht.tensor)
        self.assertEqual(float32_sqrt.dtype, ht.float32)
        self.assertEqual(float32_sqrt.dtype, ht.float32)
        self.assertTrue((float32_sqrt._tensor__array == comparison.type(torch.float32)).all())

        # square roots of float64
        float64_sqrt = ht.arange(elements, dtype=ht.float64).sqrt()
        self.assertIsInstance(float64_sqrt, ht.tensor)
        self.assertEqual(float64_sqrt.dtype, ht.float64)
        self.assertEqual(float64_sqrt.dtype, ht.float64)
        self.assertTrue((float64_sqrt._tensor__array == comparison).all())

        # square roots of ints, automatic conversion to intermediate floats
        int32_sqrt = ht.arange(elements, dtype=ht.int32).sqrt()
        self.assertIsInstance(int32_sqrt, ht.tensor)
        self.assertEqual(int32_sqrt.dtype, ht.float64)
        self.assertEqual(int32_sqrt.dtype, ht.float64)
        self.assertTrue((int32_sqrt._tensor__array == comparison).all())

        # square roots of longs, automatic conversion to intermediate floats
        int64_sqrt = ht.arange(elements, dtype=ht.int64).sqrt()
        self.assertIsInstance(int64_sqrt, ht.tensor)
        self.assertEqual(int64_sqrt.dtype, ht.float64)
        self.assertEqual(int64_sqrt.dtype, ht.float64)
        self.assertTrue((int64_sqrt._tensor__array == comparison).all())

        # check exceptions
        with self.assertRaises(TypeError):
            ht.sqrt([1, 2, 3])
        with self.assertRaises(TypeError):
            ht.sqrt('hello world')

    def test_sqrt_out_of_place(self):
        elements = 30
        output_shape = (3, elements)
        number_range = ht.arange(elements, dtype=ht.float32)
        output_buffer = ht.zeros(output_shape, dtype=ht.float32)

        # square roots
        float32_sqrt = ht.sqrt(number_range, out=output_buffer)
        comparison = torch.arange(elements, dtype=torch.float32).sqrt()

        # check whether the input range remain unchanged
        self.assertIsInstance(number_range, ht.tensor)
        self.assertEqual(number_range.sum(axis=0), 190)  # gaussian sum
        self.assertEqual(number_range.gshape, (elements,))

        # check whether the output buffer still has the correct shape
        self.assertIsInstance(float32_sqrt, ht.tensor)
        self.assertEqual(float32_sqrt.dtype, ht.float32)
        self.assertEqual(float32_sqrt._tensor__array.shape, output_shape)
        for row in range(output_shape[0]):
            self.assertTrue((float32_sqrt._tensor__array[row] == comparison).all())

        # exception
        with self.assertRaises(TypeError):
            ht.sqrt(number_range, 'hello world')

    def test_sum(self):
        array_len = 11

        # check sum over all float elements of 1d tensor locally 
        shape_noaxis = ht.ones(array_len)
        no_axis_sum = shape_noaxis.sum()

        self.assertIsInstance(no_axis_sum, ht.tensor)
        self.assertEqual(no_axis_sum.shape, (1,))
        self.assertEqual(no_axis_sum.lshape, (1,))
        self.assertEqual(no_axis_sum.dtype, ht.float32)
        self.assertEqual(no_axis_sum._tensor__array.dtype, torch.float32)
        self.assertEqual(no_axis_sum.split, None)
        self.assertEqual(no_axis_sum._tensor__array, array_len)

        out_noaxis = ht.zeros((1,))
        ht.sum(shape_noaxis, out=out_noaxis)
        self.assertTrue(out_noaxis._tensor__array == shape_noaxis._tensor__array.sum())

        # check sum over all float elements of split 1d tensor
        shape_noaxis_split = ht.arange(array_len, split=0)
        shape_noaxis_split_sum = shape_noaxis_split.sum()

        self.assertIsInstance(shape_noaxis_split_sum, ht.tensor)
        self.assertEqual(shape_noaxis_split_sum.shape, (1,))
        self.assertEqual(shape_noaxis_split_sum.lshape, (1,))
        self.assertEqual(shape_noaxis_split_sum.dtype, ht.int64)
        self.assertEqual(shape_noaxis_split_sum._tensor__array.dtype, torch.int64)
        self.assertEqual(shape_noaxis_split_sum.split, None)
        self.assertEqual(shape_noaxis_split_sum, 55)

        out_noaxis = ht.zeros((1,))
        ht.sum(shape_noaxis_split, out=out_noaxis)
        self.assertEqual(out_noaxis._tensor__array, 55)

        # check sum over all float elements of 3d tensor locally
        shape_noaxis = ht.ones((3, 3, 3))
        no_axis_sum = shape_noaxis.sum()

        self.assertIsInstance(no_axis_sum, ht.tensor)
        self.assertEqual(no_axis_sum.shape, (1,))
        self.assertEqual(no_axis_sum.lshape, (1,))
        self.assertEqual(no_axis_sum.dtype, ht.float32)
        self.assertEqual(no_axis_sum._tensor__array.dtype, torch.float32)
        self.assertEqual(no_axis_sum.split, None)
        self.assertEqual(no_axis_sum._tensor__array, 27)

        out_noaxis = ht.zeros((1,))
        ht.sum(shape_noaxis, out=out_noaxis)
        self.assertEqual(out_noaxis._tensor__array, 27)

        # check sum over all float elements of split 3d tensor
        shape_noaxis_split_axis = ht.ones((3, 3, 3), split=0)
        split_axis_sum = shape_noaxis_split_axis.sum(axis=0)

        self.assertIsInstance(split_axis_sum, ht.tensor)
        self.assertEqual(split_axis_sum.shape, (1, 3, 3))
        self.assertEqual(split_axis_sum.dtype, ht.float32)
        self.assertEqual(split_axis_sum._tensor__array.dtype, torch.float32)
        self.assertEqual(split_axis_sum.split, None)

        out_noaxis = ht.zeros((1, 3, 3,))
        ht.sum(shape_noaxis, axis=0, out=out_noaxis)
        self.assertTrue((out_noaxis._tensor__array == torch.full((1, 3, 3,), 3)).all())

        # check sum over all float elements of splitted 5d tensor with negative axis
        shape_noaxis_split_axis_neg = ht.ones((1, 2, 3, 4, 5), split=1)
        shape_noaxis_split_axis_neg_sum = shape_noaxis_split_axis_neg.sum(axis=-2)

        self.assertIsInstance(shape_noaxis_split_axis_neg_sum, ht.tensor)
        self.assertEqual(shape_noaxis_split_axis_neg_sum.shape, (1, 2, 3, 1, 5))
        self.assertEqual(shape_noaxis_split_axis_neg_sum.dtype, ht.float32)
        self.assertEqual(shape_noaxis_split_axis_neg_sum._tensor__array.dtype, torch.float32)
        self.assertEqual(shape_noaxis_split_axis_neg_sum.split, 1)

        out_noaxis = ht.zeros((1, 2, 3, 1, 5))
        ht.sum(shape_noaxis_split_axis_neg, axis=-2, out=out_noaxis)

        # exceptions
        with self.assertRaises(ValueError):
            ht.ones(array_len).sum(axis=1)
        with self.assertRaises(ValueError):
            ht.ones(array_len).sum(axis=-2)
        with self.assertRaises(ValueError):
            ht.ones((4, 4)).sum(axis=0, out=out_noaxis)
        with self.assertRaises(TypeError):
            ht.ones(array_len).sum(axis='bad_axis_type')

=======

>>>>>>> d787441e
    def test_transpose(self):
        # vector transpose, not distributed
        vector = ht.arange(10)
        vector_t = vector.T
        self.assertIsInstance(vector_t, ht.tensor)
        self.assertEqual(vector_t.dtype, ht.int32)
        self.assertEqual(vector_t.split, None)
        self.assertEqual(vector_t.shape, (10,))

        # simple matrix transpose, not distributed
        simple_matrix = ht.zeros((2, 4))
        simple_matrix_t = simple_matrix.transpose()
        self.assertIsInstance(simple_matrix_t, ht.tensor)
        self.assertEqual(simple_matrix_t.dtype, ht.float32)
        self.assertEqual(simple_matrix_t.split, None)
        self.assertEqual(simple_matrix_t.shape, (4, 2,))
        self.assertEqual(simple_matrix_t._tensor__array.shape, (4, 2,))

        # 4D array, not distributed, with given axis
        array_4d = ht.zeros((2, 3, 4, 5))
        array_4d_t = ht.transpose(array_4d, axes=(-1, 0, 2, 1))
        self.assertIsInstance(array_4d_t, ht.tensor)
        self.assertEqual(array_4d_t.dtype, ht.float32)
        self.assertEqual(array_4d_t.split, None)
        self.assertEqual(array_4d_t.shape, (5, 2, 4, 3,))
        self.assertEqual(array_4d_t._tensor__array.shape, (5, 2, 4, 3,))

        # vector transpose, distributed
        vector_split = ht.arange(10, split=0)
        vector_split_t = vector_split.T
        self.assertIsInstance(vector_split_t, ht.tensor)
        self.assertEqual(vector_split_t.dtype, ht.int32)
        self.assertEqual(vector_split_t.split, 0)
        self.assertEqual(vector_split_t.shape, (10,))
        self.assertLessEqual(vector_split_t.lshape[0], 10)

        # matrix transpose, distributed
        matrix_split = ht.ones((10, 20,), split=1)
        matrix_split_t = matrix_split.transpose()
        self.assertIsInstance(matrix_split_t, ht.tensor)
        self.assertEqual(matrix_split_t.dtype, ht.float32)
        self.assertEqual(matrix_split_t.split, 0)
        self.assertEqual(matrix_split_t.shape, (20, 10,))
        self.assertLessEqual(matrix_split_t.lshape[0], 20)
        self.assertEqual(matrix_split_t.lshape[1], 10)

        # 4D array, distributed
        array_4d_split = ht.ones((3, 4, 5, 6,), split=3)
        array_4d_split_t = ht.transpose(array_4d_split, axes=(1, 0, 3, 2,))
        self.assertIsInstance(array_4d_t, ht.tensor)
        self.assertEqual(array_4d_split_t.dtype, ht.float32)
        self.assertEqual(array_4d_split_t.split, 2)
        self.assertEqual(array_4d_split_t.shape, (4, 3, 6, 5,))

        self.assertEqual(array_4d_split_t.lshape[0], 4)
        self.assertEqual(array_4d_split_t.lshape[1], 3)
        self.assertLessEqual(array_4d_split_t.lshape[2], 6)
        self.assertEqual(array_4d_split_t.lshape[3], 5)

        # exceptions
        with self.assertRaises(TypeError):
            ht.transpose(1)
        with self.assertRaises(ValueError):
            ht.transpose(ht.zeros((2, 3,)), axes=1.0)
        with self.assertRaises(ValueError):
            ht.transpose(ht.zeros((2, 3,)), axes=(-1,))
        with self.assertRaises(TypeError):
            ht.zeros((2, 3,)).transpose(axes='01')
        with self.assertRaises(TypeError):
            ht.zeros((2, 3,)).transpose(axes=(0, 1.0))
        with self.assertRaises(ValueError):
            ht.zeros((2, 3,)).transpose(axes=(0, 3))

    def test_tril(self):
        local_ones = ht.ones((5,))

        # 1D case, no offset, data is not split, module-level call
        result = ht.tril(local_ones)
        comparison = torch.ones((5, 5,)).tril()
        self.assertIsInstance(result, ht.tensor)
        self.assertEqual(result.shape, (5, 5,))
        self.assertEqual(result.lshape, (5, 5,))
        self.assertEqual(result.split, None)
        self.assertTrue((result._tensor__array == comparison).all())

        # 1D case, positive offset, data is not split, module-level call
        result = ht.tril(local_ones, k=2)
        comparison = torch.ones((5, 5,)).tril(diagonal=2)
        self.assertIsInstance(result, ht.tensor)
        self.assertEqual(result.shape, (5, 5,))
        self.assertEqual(result.lshape, (5, 5,))
        self.assertEqual(result.split, None)
        self.assertTrue((result._tensor__array == comparison).all())

        # 1D case, negative offset, data is not split, module-level call
        result = ht.tril(local_ones, k=-2)
        comparison = torch.ones((5, 5,)).tril(diagonal=-2)
        self.assertIsInstance(result, ht.tensor)
        self.assertEqual(result.shape, (5, 5,))
        self.assertEqual(result.lshape, (5, 5,))
        self.assertEqual(result.split, None)
        self.assertTrue((result._tensor__array == comparison).all())

        local_ones = ht.ones((4, 5,))

        # 2D case, no offset, data is not split, method
        result = local_ones.tril()
        comparison = torch.ones((4, 5,)).tril()
        self.assertIsInstance(result, ht.tensor)
        self.assertEqual(result.shape, (4, 5,))
        self.assertEqual(result.lshape, (4, 5,))
        self.assertEqual(result.split, None)
        self.assertTrue((result._tensor__array == comparison).all())

        # 2D case, positive offset, data is not split, method
        result = local_ones.tril(k=2)
        comparison = torch.ones((4, 5,)).tril(diagonal=2)
        self.assertIsInstance(result, ht.tensor)
        self.assertEqual(result.shape, (4, 5,))
        self.assertEqual(result.lshape, (4, 5,))
        self.assertEqual(result.split, None)
        self.assertTrue((result._tensor__array == comparison).all())

        # 2D case, negative offset, data is not split, method
        result = local_ones.tril(k=-2)
        comparison = torch.ones((4, 5,)).tril(diagonal=-2)
        self.assertIsInstance(result, ht.tensor)
        self.assertEqual(result.shape, (4, 5,))
        self.assertEqual(result.lshape, (4, 5,))
        self.assertEqual(result.split, None)
        self.assertTrue((result._tensor__array == comparison).all())

        local_ones = ht.ones((3, 4, 5, 6))

        # 2D+ case, no offset, data is not split, module-level call
        result = local_ones.tril()
        comparison = torch.ones((5, 6,)).tril()
        self.assertIsInstance(result, ht.tensor)
        self.assertEqual(result.shape, (3, 4, 5, 6,))
        self.assertEqual(result.lshape, (3, 4, 5, 6,))
        self.assertEqual(result.split, None)
        for i in range(3):
            for j in range(4):
                self.assertTrue((result._tensor__array[i, j] == comparison).all())

        # 2D+ case, positive offset, data is not split, module-level call
        result = local_ones.tril(k=2)
        comparison = torch.ones((5, 6,)).tril(diagonal=2)
        self.assertIsInstance(result, ht.tensor)
        self.assertEqual(result.shape, (3, 4, 5, 6,))
        self.assertEqual(result.lshape, (3, 4, 5, 6,))
        self.assertEqual(result.split, None)
        for i in range(3):
            for j in range(4):
                self.assertTrue((result._tensor__array[i, j] == comparison).all())

        # # 2D+ case, negative offset, data is not split, module-level call
        result = local_ones.tril(k=-2)
        comparison = torch.ones((5, 6,)).tril(diagonal=-2)
        self.assertIsInstance(result, ht.tensor)
        self.assertEqual(result.shape, (3, 4, 5, 6,))
        self.assertEqual(result.lshape, (3, 4, 5, 6,))
        self.assertEqual(result.split, None)
        for i in range(3):
            for j in range(4):
                self.assertTrue((result._tensor__array[i, j] == comparison).all())

        distributed_ones = ht.ones((5,), split=0)

        # 1D case, no offset, data is split, method
        result = distributed_ones.tril()
        self.assertIsInstance(result, ht.tensor)
        self.assertEqual(result.shape, (5, 5,))
        self.assertEqual(result.split, 1)
        self.assertEqual(result.lshape[0], 5)
        self.assertLessEqual(result.lshape[1], 5)
        self.assertTrue(result.sum(), 15)
        if result.comm.rank == 0:
            self.assertTrue(result._tensor__array[-1, 0] == 1)
        if result.comm.rank == result.comm.size - 1:
            self.assertTrue(result._tensor__array[0, -1] == 0)

        # 1D case, positive offset, data is split, method
        result = distributed_ones.tril(k=2)
        self.assertIsInstance(result, ht.tensor)
        self.assertEqual(result.shape, (5, 5,))
        self.assertEqual(result.split, 1)
        self.assertEqual(result.lshape[0], 5)
        self.assertLessEqual(result.lshape[1], 5)
        self.assertEqual(result.sum(), 22)
        if result.comm.rank == 0:
            self.assertTrue(result._tensor__array[-1, 0] == 1)
        if result.comm.rank == result.comm.size - 1:
            self.assertTrue(result._tensor__array[0, -1] == 0)

        # 1D case, negative offset, data is split, method
        result = distributed_ones.tril(k=-2)
        self.assertIsInstance(result, ht.tensor)
        self.assertEqual(result.shape, (5, 5,))
        self.assertEqual(result.split, 1)
        self.assertEqual(result.lshape[0], 5)
        self.assertLessEqual(result.lshape[1], 5)
        self.assertEqual(result.sum(), 6)
        if result.comm.rank == 0:
            self.assertTrue(result._tensor__array[-1, 0] == 1)
        if result.comm.rank == result.comm.size - 1:
            self.assertTrue(result._tensor__array[0, -1] == 0)

        distributed_ones = ht.ones((4, 5,), split=0)

        # 2D case, no offset, data is horizontally split, method
        result = distributed_ones.tril()
        self.assertIsInstance(result, ht.tensor)
        self.assertEqual(result.shape, (4, 5,))
        self.assertEqual(result.split, 0)
        self.assertLessEqual(result.lshape[0], 4)
        self.assertEqual(result.lshape[1], 5)
        self.assertEqual(result.sum(), 10)
        if result.comm.rank == 0:
            self.assertTrue(result._tensor__array[0, -1] == 0)
        if result.comm.rank == result.comm.size - 1:
            self.assertTrue(result._tensor__array[-1, 0] == 1)

        # 2D case, positive offset, data is horizontally split, method
        result = distributed_ones.tril(k=2)
        self.assertIsInstance(result, ht.tensor)
        self.assertEqual(result.shape, (4, 5,))
        self.assertEqual(result.split, 0)
        self.assertLessEqual(result.lshape[0], 4)
        self.assertEqual(result.lshape[1], 5)
        self.assertEqual(result.sum(), 17)
        if result.comm.rank == 0:
            self.assertTrue(result._tensor__array[0, -1] == 0)
        if result.comm.rank == result.comm.size - 1:
            self.assertTrue(result._tensor__array[-1, 0] == 1)

        # 2D case, negative offset, data is horizontally split, method
        result = distributed_ones.tril(k=-2)
        self.assertIsInstance(result, ht.tensor)
        self.assertEqual(result.shape, (4, 5,))
        self.assertEqual(result.split, 0)
        self.assertLessEqual(result.lshape[0], 4)
        self.assertEqual(result.lshape[1], 5)
        self.assertEqual(result.sum(), 3)
        if result.comm.rank == 0:
            self.assertTrue(result._tensor__array[0, -1] == 0)
        if result.comm.rank == result.comm.size - 1:
            self.assertTrue(result._tensor__array[-1, 0] == 1)

        distributed_ones = ht.ones((4, 5,), split=1)

        # 2D case, no offset, data is vertically split, method
        result = distributed_ones.tril()
        self.assertIsInstance(result, ht.tensor)
        self.assertEqual(result.shape, (4, 5,))
        self.assertEqual(result.split, 1)
        self.assertEqual(result.lshape[0], 4)
        self.assertLessEqual(result.lshape[1], 5)
        self.assertEqual(result.sum(), 10)
        if result.comm.rank == 0:
            self.assertTrue(result._tensor__array[-1, 0] == 1)
        if result.comm.rank == result.comm.size - 1:
            self.assertTrue(result._tensor__array[0, -1] == 0)

        # 2D case, positive offset, data is horizontally split, method
        result = distributed_ones.tril(k=2)
        self.assertIsInstance(result, ht.tensor)
        self.assertEqual(result.shape, (4, 5,))
        self.assertEqual(result.split, 1)
        self.assertEqual(result.lshape[0], 4)
        self.assertLessEqual(result.lshape[1], 5)
        self.assertEqual(result.sum(), 17)
        if result.comm.rank == 0:
            self.assertTrue(result._tensor__array[-1, 0] == 1)
        if result.comm.rank == result.comm.size - 1:
            self.assertTrue(result._tensor__array[0, -1] == 0)

        # 2D case, negative offset, data is horizontally split, method
        result = distributed_ones.tril(k=-2)
        self.assertIsInstance(result, ht.tensor)
        self.assertEqual(result.shape, (4, 5,))
        self.assertEqual(result.split, 1)
        self.assertEqual(result.lshape[0], 4)
        self.assertLessEqual(result.lshape[1], 5)
        self.assertEqual(result.sum(), 3)
        if result.comm.rank == 0:
            self.assertTrue(result._tensor__array[-1, 0] == 1)
        if result.comm.rank == result.comm.size - 1:
            self.assertTrue(result._tensor__array[0, -1] == 0)

    def test_triu(self):
        local_ones = ht.ones((5,))

        # 1D case, no offset, data is not split, module-level call
        result = ht.triu(local_ones)
        comparison = torch.ones((5, 5,)).triu()
        self.assertIsInstance(result, ht.tensor)
        self.assertEqual(result.shape, (5, 5,))
        self.assertEqual(result.lshape, (5, 5,))
        self.assertEqual(result.split, None)
        self.assertTrue((result._tensor__array == comparison).all())

        # 1D case, positive offset, data is not split, module-level call
        result = ht.triu(local_ones, k=2)
        comparison = torch.ones((5, 5,)).triu(diagonal=2)
        self.assertIsInstance(result, ht.tensor)
        self.assertEqual(result.shape, (5, 5,))
        self.assertEqual(result.lshape, (5, 5,))
        self.assertEqual(result.split, None)
        self.assertTrue((result._tensor__array == comparison).all())

        # 1D case, negative offset, data is not split, module-level call
        result = ht.triu(local_ones, k=-2)
        comparison = torch.ones((5, 5,)).triu(diagonal=-2)
        self.assertIsInstance(result, ht.tensor)
        self.assertEqual(result.shape, (5, 5,))
        self.assertEqual(result.lshape, (5, 5,))
        self.assertEqual(result.split, None)
        self.assertTrue((result._tensor__array == comparison).all())

        local_ones = ht.ones((4, 5,))

        # 2D case, no offset, data is not split, method
        result = local_ones.triu()
        comparison = torch.ones((4, 5,)).triu()
        self.assertIsInstance(result, ht.tensor)
        self.assertEqual(result.shape, (4, 5,))
        self.assertEqual(result.lshape, (4, 5,))
        self.assertEqual(result.split, None)
        self.assertTrue((result._tensor__array == comparison).all())

        # 2D case, positive offset, data is not split, method
        result = local_ones.triu(k=2)
        comparison = torch.ones((4, 5,)).triu(diagonal=2)
        self.assertIsInstance(result, ht.tensor)
        self.assertEqual(result.shape, (4, 5,))
        self.assertEqual(result.lshape, (4, 5,))
        self.assertEqual(result.split, None)
        self.assertTrue((result._tensor__array == comparison).all())

        # 2D case, negative offset, data is not split, method
        result = local_ones.triu(k=-2)
        comparison = torch.ones((4, 5,)).triu(diagonal=-2)
        self.assertIsInstance(result, ht.tensor)
        self.assertEqual(result.shape, (4, 5,))
        self.assertEqual(result.lshape, (4, 5,))
        self.assertEqual(result.split, None)
        self.assertTrue((result._tensor__array == comparison).all())

        local_ones = ht.ones((3, 4, 5, 6))

        # 2D+ case, no offset, data is not split, module-level call
        result = local_ones.triu()
        comparison = torch.ones((5, 6,)).triu()
        self.assertIsInstance(result, ht.tensor)
        self.assertEqual(result.shape, (3, 4, 5, 6,))
        self.assertEqual(result.lshape, (3, 4, 5, 6,))
        self.assertEqual(result.split, None)
        for i in range(3):
            for j in range(4):
                self.assertTrue((result._tensor__array[i, j] == comparison).all())

        # 2D+ case, positive offset, data is not split, module-level call
        result = local_ones.triu(k=2)
        comparison = torch.ones((5, 6,)).triu(diagonal=2)
        self.assertIsInstance(result, ht.tensor)
        self.assertEqual(result.shape, (3, 4, 5, 6,))
        self.assertEqual(result.lshape, (3, 4, 5, 6,))
        self.assertEqual(result.split, None)
        for i in range(3):
            for j in range(4):
                self.assertTrue((result._tensor__array[i, j] == comparison).all())

        # # 2D+ case, negative offset, data is not split, module-level call
        result = local_ones.triu(k=-2)
        comparison = torch.ones((5, 6,)).triu(diagonal=-2)
        self.assertIsInstance(result, ht.tensor)
        self.assertEqual(result.shape, (3, 4, 5, 6,))
        self.assertEqual(result.lshape, (3, 4, 5, 6,))
        self.assertEqual(result.split, None)
        for i in range(3):
            for j in range(4):
                self.assertTrue((result._tensor__array[i, j] == comparison).all())

        distributed_ones = ht.ones((5,), split=0)

        # 1D case, no offset, data is split, method
        result = distributed_ones.triu()
        self.assertIsInstance(result, ht.tensor)
        self.assertEqual(result.shape, (5, 5,))
        self.assertEqual(result.split, 1)
        self.assertEqual(result.lshape[0], 5)
        self.assertLessEqual(result.lshape[1], 5)
        self.assertTrue(result.sum(), 15)
        if result.comm.rank == 0:
            self.assertTrue(result._tensor__array[-1, 0] == 0)
        if result.comm.rank == result.comm.size - 1:
            self.assertTrue(result._tensor__array[0, -1] == 1)

        # 1D case, positive offset, data is split, method
        result = distributed_ones.triu(k=2)
        self.assertIsInstance(result, ht.tensor)
        self.assertEqual(result.shape, (5, 5,))
        self.assertEqual(result.split, 1)
        self.assertEqual(result.lshape[0], 5)
        self.assertLessEqual(result.lshape[1], 5)
        self.assertEqual(result.sum(), 6)
        if result.comm.rank == 0:
            self.assertTrue(result._tensor__array[-1, 0] == 0)
        if result.comm.rank == result.comm.size - 1:
            self.assertTrue(result._tensor__array[0, -1] == 1)

        # 1D case, negative offset, data is split, method
        result = distributed_ones.triu(k=-2)
        self.assertIsInstance(result, ht.tensor)
        self.assertEqual(result.shape, (5, 5,))
        self.assertEqual(result.split, 1)
        self.assertEqual(result.lshape[0], 5)
        self.assertLessEqual(result.lshape[1], 5)
        self.assertEqual(result.sum(), 22)
        if result.comm.rank == 0:
            self.assertTrue(result._tensor__array[-1, 0] == 0)
        if result.comm.rank == result.comm.size - 1:
            self.assertTrue(result._tensor__array[0, -1] == 1)

        distributed_ones = ht.ones((4, 5,), split=0)

        # 2D case, no offset, data is horizontally split, method
        result = distributed_ones.triu()
        self.assertIsInstance(result, ht.tensor)
        self.assertEqual(result.shape, (4, 5,))
        self.assertEqual(result.split, 0)
        self.assertLessEqual(result.lshape[0], 4)
        self.assertEqual(result.lshape[1], 5)
        self.assertEqual(result.sum(), 14)
        if result.comm.rank == 0:
            self.assertTrue(result._tensor__array[0, -1] == 1)
        if result.comm.rank == result.comm.size - 1:
            self.assertTrue(result._tensor__array[-1, 0] == 0)

        # # 2D case, positive offset, data is horizontally split, method
        result = distributed_ones.triu(k=2)
        self.assertIsInstance(result, ht.tensor)
        self.assertEqual(result.shape, (4, 5,))
        self.assertEqual(result.split, 0)
        self.assertLessEqual(result.lshape[0], 4)
        self.assertEqual(result.lshape[1], 5)
        self.assertEqual(result.sum(), 6)
        if result.comm.rank == 0:
            self.assertTrue(result._tensor__array[0, -1] == 1)
        if result.comm.rank == result.comm.size - 1:
            self.assertTrue(result._tensor__array[-1, 0] == 0)

        # # 2D case, negative offset, data is horizontally split, method
        result = distributed_ones.triu(k=-2)
        self.assertIsInstance(result, ht.tensor)
        self.assertEqual(result.shape, (4, 5,))
        self.assertEqual(result.split, 0)
        self.assertLessEqual(result.lshape[0], 4)
        self.assertEqual(result.lshape[1], 5)
        self.assertEqual(result.sum(), 19)
        if result.comm.rank == 0:
            self.assertTrue(result._tensor__array[0, -1] == 1)
        if result.comm.rank == result.comm.size - 1:
            self.assertTrue(result._tensor__array[-1, 0] == 0)

        distributed_ones = ht.ones((4, 5,), split=1)

        # 2D case, no offset, data is vertically split, method
        result = distributed_ones.triu()
        self.assertIsInstance(result, ht.tensor)
        self.assertEqual(result.shape, (4, 5,))
        self.assertEqual(result.split, 1)
        self.assertEqual(result.lshape[0], 4)
        self.assertLessEqual(result.lshape[1], 5)
        self.assertEqual(result.sum(), 14)
        if result.comm.rank == 0:
            self.assertTrue(result._tensor__array[-1, 0] == 0)
        if result.comm.rank == result.comm.size - 1:
            self.assertTrue(result._tensor__array[0, -1] == 1)

        # 2D case, positive offset, data is horizontally split, method
        result = distributed_ones.triu(k=2)
        self.assertIsInstance(result, ht.tensor)
        self.assertEqual(result.shape, (4, 5,))
        self.assertEqual(result.split, 1)
        self.assertEqual(result.lshape[0], 4)
        self.assertLessEqual(result.lshape[1], 5)
        self.assertEqual(result.sum(), 6)
        if result.comm.rank == 0:
            self.assertTrue(result._tensor__array[-1, 0] == 0)
        if result.comm.rank == result.comm.size - 1:
            self.assertTrue(result._tensor__array[0, -1] == 1)

        # 2D case, negative offset, data is horizontally split, method
        result = distributed_ones.triu(k=-2)
        self.assertIsInstance(result, ht.tensor)
        self.assertEqual(result.shape, (4, 5,))
        self.assertEqual(result.split, 1)
        self.assertEqual(result.lshape[0], 4)
        self.assertLessEqual(result.lshape[1], 5)
        self.assertEqual(result.sum(), 19)
        if result.comm.rank == 0:
            self.assertTrue(result._tensor__array[-1, 0] == 0)
        if result.comm.rank == result.comm.size - 1:
            self.assertTrue(result._tensor__array[0, -1] == 1)
<<<<<<< HEAD
=======


>>>>>>> d787441e
<|MERGE_RESOLUTION|>--- conflicted
+++ resolved
@@ -253,520 +253,6 @@
         with self.assertRaises(TypeError):
             ht.copy('hello world')
 
-<<<<<<< HEAD
-    def test_exp(self):
-        elements = 10
-        comparison = torch.arange(elements, dtype=torch.float64).exp()
-
-        # exponential of float32
-        float32_tensor = ht.arange(elements, dtype=ht.float32)
-        float32_exp = ht.exp(float32_tensor)
-        self.assertIsInstance(float32_exp, ht.tensor)
-        self.assertEqual(float32_exp.dtype, ht.float32)
-        self.assertEqual(float32_exp.dtype, ht.float32)
-        in_range = (float32_exp._tensor__array - comparison.type(torch.float32)) < FLOAT_EPSILON
-        self.assertTrue(in_range.all())
-
-        # exponential of float64
-        float64_tensor = ht.arange(elements, dtype=ht.float64)
-        float64_exp = ht.exp(float64_tensor)
-        self.assertIsInstance(float64_exp, ht.tensor)
-        self.assertEqual(float64_exp.dtype, ht.float64)
-        self.assertEqual(float64_exp.dtype, ht.float64)
-        in_range = (float64_exp._tensor__array - comparison) < FLOAT_EPSILON
-        self.assertTrue(in_range.all())
-
-        # exponential of ints, automatic conversion to intermediate floats
-        int32_tensor = ht.arange(elements, dtype=ht.int32)
-        int32_exp = ht.exp(int32_tensor)
-        self.assertIsInstance(int32_exp, ht.tensor)
-        self.assertEqual(int32_exp.dtype, ht.float64)
-        self.assertEqual(int32_exp.dtype, ht.float64)
-        in_range = (int32_exp._tensor__array - comparison) < FLOAT_EPSILON
-        self.assertTrue(in_range.all())
-
-        # exponential of longs, automatic conversion to intermediate floats
-        int64_tensor = ht.arange(elements, dtype=ht.int64)
-        int64_exp = ht.exp(int64_tensor)
-        self.assertIsInstance(int64_exp, ht.tensor)
-        self.assertEqual(int64_exp.dtype, ht.float64)
-        self.assertEqual(int64_exp.dtype, ht.float64)
-        in_range = (int64_exp._tensor__array - comparison) < FLOAT_EPSILON
-        self.assertTrue(in_range.all())
-
-        # check exceptions
-        with self.assertRaises(TypeError):
-            ht.exp([1, 2, 3])
-        with self.assertRaises(TypeError):
-            ht.exp('hello world')
-
-    def test_floor(self):
-        start, end, step = -5.0, 5.0, 1.4
-        comparison = torch.arange(start, end, step, dtype=torch.float64).floor()
-
-        # exponential of float32
-        float32_tensor = ht.arange(start, end, step, dtype=ht.float32)
-        float32_floor = float32_tensor.floor()
-        self.assertIsInstance(float32_floor, ht.tensor)
-        self.assertEqual(float32_floor.dtype, ht.float32)
-        self.assertEqual(float32_floor.dtype, ht.float32)
-        self.assertTrue((float32_floor._tensor__array == comparison.type(torch.float32)).all())
-
-        # exponential of float64
-        float64_tensor = ht.arange(start, end, step, dtype=ht.float64)
-        float64_floor = float64_tensor.floor()
-        self.assertIsInstance(float64_floor, ht.tensor)
-        self.assertEqual(float64_floor.dtype, ht.float64)
-        self.assertEqual(float64_floor.dtype, ht.float64)
-        self.assertTrue((float64_floor._tensor__array == comparison).all())
-
-        # check exceptions
-        with self.assertRaises(TypeError):
-            ht.floor([0, 1, 2, 3])
-        with self.assertRaises(TypeError):
-            ht.floor(object())
-
-    def test_log(self):
-        elements = 15
-        comparison = torch.arange(1, elements, dtype=torch.float64).log()
-
-        # logarithm of float32
-        float32_tensor = ht.arange(1, elements, dtype=ht.float32)
-        float32_log = ht.log(float32_tensor)
-        self.assertIsInstance(float32_log, ht.tensor)
-        self.assertEqual(float32_log.dtype, ht.float32)
-        self.assertEqual(float32_log.dtype, ht.float32)
-        in_range = (float32_log._tensor__array - comparison.type(torch.float32)) < FLOAT_EPSILON
-        self.assertTrue(in_range.all())
-
-        # logarithm of float64
-        float64_tensor = ht.arange(1, elements, dtype=ht.float64)
-        float64_log = ht.log(float64_tensor)
-        self.assertIsInstance(float64_log, ht.tensor)
-        self.assertEqual(float64_log.dtype, ht.float64)
-        self.assertEqual(float64_log.dtype, ht.float64)
-        in_range = (float64_log._tensor__array - comparison) < FLOAT_EPSILON
-        self.assertTrue(in_range.all())
-
-        # logarithm of ints, automatic conversion to intermediate floats
-        int32_tensor = ht.arange(1, elements, dtype=ht.int32)
-        int32_log = ht.log(int32_tensor)
-        self.assertIsInstance(int32_log, ht.tensor)
-        self.assertEqual(int32_log.dtype, ht.float64)
-        self.assertEqual(int32_log.dtype, ht.float64)
-        in_range = (int32_log._tensor__array - comparison) < FLOAT_EPSILON
-        self.assertTrue(in_range.all())
-
-        # logarithm of longs, automatic conversion to intermediate floats
-        int64_tensor = ht.arange(1, elements, dtype=ht.int64)
-        int64_log = ht.log(int64_tensor)
-        self.assertIsInstance(int64_log, ht.tensor)
-        self.assertEqual(int64_log.dtype, ht.float64)
-        self.assertEqual(int64_log.dtype, ht.float64)
-        in_range = (int64_log._tensor__array - comparison) < FLOAT_EPSILON
-        self.assertTrue(in_range.all())
-
-        # check exceptions
-        with self.assertRaises(TypeError):
-            ht.log([1, 2, 3])
-        with self.assertRaises(TypeError):
-            ht.log('hello world')
-
-    def test_max(self):
-        data = [
-            [1,   2,  3],
-            [4,   5,  6],
-            [7,   8,  9],
-            [10, 11, 12]
-        ]
-
-        ht_array = ht.array(data)
-        comparison = torch.tensor(data)
-
-        # check global max
-        maximum = ht.max(ht_array)
-
-        self.assertIsInstance(maximum, ht.tensor)
-        self.assertEqual(maximum.shape, (1,))
-        self.assertEqual(maximum.lshape, (1,))
-        self.assertEqual(maximum.split, None)
-        self.assertEqual(maximum.dtype, ht.int64)
-        self.assertEqual(maximum._tensor__array.dtype, torch.int64)
-        self.assertEqual(maximum, 12)
-
-        # maximum along first axis
-        maximum_vertical = ht.max(ht_array, axis=0)
-
-        self.assertIsInstance(maximum_vertical, ht.tensor)
-        self.assertEqual(maximum_vertical.shape, (1, 3,))
-        self.assertEqual(maximum_vertical.lshape, (1, 3,))
-        self.assertEqual(maximum_vertical.split, None)
-        self.assertEqual(maximum_vertical.dtype, ht.int64)
-        self.assertEqual(maximum_vertical._tensor__array.dtype, torch.int64)
-        self.assertTrue((maximum_vertical._tensor__array == comparison.max(dim=0, keepdim=True)[0]).all())
-
-        # maximum along second axis
-        maximum_horizontal = ht.max(ht_array, axis=1)
-
-        self.assertIsInstance(maximum_horizontal, ht.tensor)
-        self.assertEqual(maximum_horizontal.shape, (4, 1,))
-        self.assertEqual(maximum_horizontal.lshape, (4, 1,))
-        self.assertEqual(maximum_horizontal.split, None)
-        self.assertEqual(maximum_horizontal.dtype, ht.int64)
-        self.assertEqual(maximum_horizontal._tensor__array.dtype, torch.int64)
-        self.assertTrue((maximum_horizontal._tensor__array == comparison.max(dim=1, keepdim=True)[0]).all())
-
-        # check max over all float elements of split 3d tensor, across split axis
-        random_volume = ht.random.randn(3, 3, 3, split=1)
-        maximum_volume = ht.max(random_volume, axis=1)
-
-        self.assertIsInstance(maximum_volume, ht.tensor)
-        self.assertEqual(maximum_volume.shape, (3, 1, 3))
-        self.assertEqual(maximum_volume.lshape, (3, 1, 3))
-        self.assertEqual(maximum_volume.dtype, ht.float32)
-        self.assertEqual(maximum_volume._tensor__array.dtype, torch.float32)
-        self.assertEqual(maximum_volume.split, None)
-
-        # check max over all float elements of split 5d tensor, along split axis
-        random_5d = ht.random.randn(1, 2, 3, 4, 5, split=0)
-        maximum_5d = ht.max(random_5d, axis=1)
-
-        self.assertIsInstance(maximum_5d, ht.tensor)
-        self.assertEqual(maximum_5d.shape, (1, 1, 3, 4, 5))
-        self.assertLessEqual(maximum_5d.lshape[1], 2)
-        self.assertEqual(maximum_5d.dtype, ht.float32)
-        self.assertEqual(maximum_5d._tensor__array.dtype, torch.float32)
-        self.assertEqual(maximum_5d.split, 0)
-
-        # check exceptions
-        with self.assertRaises(NotImplementedError):
-            ht_array.max(axis=(0, 1))
-        with self.assertRaises(TypeError):
-            ht_array.max(axis=1.1)
-        with self.assertRaises(TypeError):
-            ht_array.max(axis='y')
-        with self.assertRaises(ValueError):
-            ht.max(ht_array, axis=-4)
-
-    def test_min(self):
-        data = [
-            [1,   2,  3],
-            [4,   5,  6],
-            [7,   8,  9],
-            [10, 11, 12]]
-
-        ht_array = ht.array(data)
-        comparison = torch.tensor(data)
-
-        # check global max
-        minimum = ht.min(ht_array)
-
-        self.assertIsInstance(minimum, ht.tensor)
-        self.assertEqual(minimum.shape, (1,))
-        self.assertEqual(minimum.lshape, (1,))
-        self.assertEqual(minimum.split, None)
-        self.assertEqual(minimum.dtype, ht.int64)
-        self.assertEqual(minimum._tensor__array.dtype, torch.int64)
-        self.assertEqual(minimum, 12)
-
-        # maximum along first axis
-        minimum_vertical = ht.min(ht_array, axis=0)
-
-        self.assertIsInstance(minimum_vertical, ht.tensor)
-        self.assertEqual(minimum_vertical.shape, (1, 3,))
-        self.assertEqual(minimum_vertical.lshape, (1, 3,))
-        self.assertEqual(minimum_vertical.split, None)
-        self.assertEqual(minimum_vertical.dtype, ht.int64)
-        self.assertEqual(minimum_vertical._tensor__array.dtype, torch.int64)
-        self.assertTrue((minimum_vertical._tensor__array == comparison.min(dim=0, keepdim=True)[0]).all())
-
-        # maximum along second axis
-        minimum_horizontal = ht.min(ht_array, axis=1)
-
-        self.assertIsInstance(minimum_horizontal, ht.tensor)
-        self.assertEqual(minimum_horizontal.shape, (4, 1,))
-        self.assertEqual(minimum_horizontal.lshape, (4, 1,))
-        self.assertEqual(minimum_horizontal.split, None)
-        self.assertEqual(minimum_horizontal.dtype, ht.int64)
-        self.assertEqual(minimum_horizontal._tensor__array.dtype, torch.int64)
-        self.assertTrue((minimum_horizontal._tensor__array == comparison.min(dim=1, keepdim=True)[0]).all())
-
-        # check max over all float elements of split 3d tensor, across split axis
-        random_volume = ht.random.randn(3, 3, 3, split=1)
-        minimum_volume = ht.min(random_volume, axis=1)
-
-        self.assertIsInstance(minimum_volume, ht.tensor)
-        self.assertEqual(minimum_volume.shape, (3, 1, 3))
-        self.assertEqual(minimum_volume.lshape, (3, 1, 3))
-        self.assertEqual(minimum_volume.dtype, ht.float32)
-        self.assertEqual(minimum_volume._tensor__array.dtype, torch.float32)
-        self.assertEqual(minimum_volume.split, None)
-
-        # check max over all float elements of split 5d tensor, along split axis
-        random_5d = ht.random.randn(1, 2, 3, 4, 5, split=0)
-        minimum_5d = ht.min(random_5d, axis=1)
-
-        self.assertIsInstance(minimum_5d, ht.tensor)
-        self.assertEqual(minimum_5d.shape, (1, 1, 3, 4, 5))
-        self.assertLessEqual(minimum_5d.lshape[1], 2)
-        self.assertEqual(minimum_5d.dtype, ht.float32)
-        self.assertEqual(minimum_5d._tensor__array.dtype, torch.float32)
-        self.assertEqual(minimum_5d.split, 0)
-
-        # check exceptions
-        with self.assertRaises(NotImplementedError):
-            ht_array.min(axis=(0, 1))
-        with self.assertRaises(TypeError):
-            ht_array.min(axis=1.1)
-        with self.assertRaises(TypeError):
-            ht_array.min(axis='y')
-        with self.assertRaises(ValueError):
-            ht.min(ht_array, axis=-4)
-
-    def test_sin(self):
-        # base elements
-        elements = 30
-        comparison = torch.arange(elements, dtype=torch.float64).sin()
-
-        # sine of float32
-        float32_tensor = ht.arange(elements, dtype=ht.float32)
-        float32_sin = ht.sin(float32_tensor)
-        self.assertIsInstance(float32_sin, ht.tensor)
-        self.assertEqual(float32_sin.dtype, ht.float32)
-        self.assertEqual(float32_sin.dtype, ht.float32)
-        in_range = (float32_sin._tensor__array - comparison.type(torch.float32)) < FLOAT_EPSILON
-        self.assertTrue(in_range.all())
-
-        # sine of float64
-        float64_tensor = ht.arange(elements, dtype=ht.float64)
-        float64_sin = ht.sin(float64_tensor)
-        self.assertIsInstance(float64_sin, ht.tensor)
-        self.assertEqual(float64_sin.dtype, ht.float64)
-        self.assertEqual(float64_sin.dtype, ht.float64)
-        in_range = (float64_sin._tensor__array - comparison) < FLOAT_EPSILON
-        self.assertTrue(in_range.all())
-
-        # logarithm of ints, automatic conversion to intermediate floats
-        int32_tensor = ht.arange(elements, dtype=ht.int32)
-        int32_sin = ht.sin(int32_tensor)
-        self.assertIsInstance(int32_sin, ht.tensor)
-        self.assertEqual(int32_sin.dtype, ht.float64)
-        self.assertEqual(int32_sin.dtype, ht.float64)
-        in_range = (int32_sin._tensor__array - comparison) < FLOAT_EPSILON
-        self.assertTrue(in_range.all())
-
-        # logathm of longs, automatic conversion to intermediate floats
-        int64_tensor = ht.arange(elements, dtype=ht.int64)
-        int64_sin = ht.sin(int64_tensor)
-        self.assertIsInstance(int64_sin, ht.tensor)
-        self.assertEqual(int64_sin.dtype, ht.float64)
-        self.assertEqual(int64_sin.dtype, ht.float64)
-        in_range = (int64_sin._tensor__array - comparison) < FLOAT_EPSILON
-        self.assertTrue(in_range.all())
-
-        # check exceptions
-        with self.assertRaises(TypeError):
-            ht.sin([1, 2, 3])
-        with self.assertRaises(TypeError):
-            ht.sin('hello world')
-
-    def test_sqrt(self):
-        elements = 20
-        comparison = torch.arange(elements, dtype=torch.float64).sqrt()
-
-        # square roots of float32
-        float32_tensor = ht.arange(elements, dtype=ht.float32)
-        float32_sqrt = ht.sqrt(float32_tensor)
-        self.assertIsInstance(float32_sqrt, ht.tensor)
-        self.assertEqual(float32_sqrt.dtype, ht.float32)
-        self.assertEqual(float32_sqrt.dtype, ht.float32)
-        self.assertTrue((float32_sqrt._tensor__array == comparison.type(torch.float32)).all())
-
-        # square roots of float64
-        float64_tensor = ht.arange(elements, dtype=ht.float64)
-        float64_sqrt = ht.sqrt(float64_tensor)
-        self.assertIsInstance(float64_sqrt, ht.tensor)
-        self.assertEqual(float64_sqrt.dtype, ht.float64)
-        self.assertEqual(float64_sqrt.dtype, ht.float64)
-        self.assertTrue((float64_sqrt._tensor__array == comparison).all())
-
-        # square roots of ints, automatic conversion to intermediate floats
-        int32_tensor = ht.arange(elements, dtype=ht.int32)
-        int32_sqrt = ht.sqrt(int32_tensor)
-        self.assertIsInstance(int32_sqrt, ht.tensor)
-        self.assertEqual(int32_sqrt.dtype, ht.float64)
-        self.assertEqual(int32_sqrt.dtype, ht.float64)
-        self.assertTrue((int32_sqrt._tensor__array == comparison).all())
-
-        # square roots of longs, automatic conversion to intermediate floats
-        int64_tensor = ht.arange(elements, dtype=ht.int64)
-        int64_sqrt = ht.sqrt(int64_tensor)
-        self.assertIsInstance(int64_sqrt, ht.tensor)
-        self.assertEqual(int64_sqrt.dtype, ht.float64)
-        self.assertEqual(int64_sqrt.dtype, ht.float64)
-        self.assertTrue((int64_sqrt._tensor__array == comparison).all())
-
-        # check exceptions
-        with self.assertRaises(TypeError):
-            ht.sqrt([1, 2, 3])
-        with self.assertRaises(TypeError):
-            ht.sqrt('hello world')
-
-    def test_sqrt_method(self):
-        elements = 25
-        comparison = torch.arange(elements, dtype=torch.float64).sqrt()
-
-        # square roots of float32
-        float32_sqrt = ht.arange(elements, dtype=ht.float32).sqrt()
-        self.assertIsInstance(float32_sqrt, ht.tensor)
-        self.assertEqual(float32_sqrt.dtype, ht.float32)
-        self.assertEqual(float32_sqrt.dtype, ht.float32)
-        self.assertTrue((float32_sqrt._tensor__array == comparison.type(torch.float32)).all())
-
-        # square roots of float64
-        float64_sqrt = ht.arange(elements, dtype=ht.float64).sqrt()
-        self.assertIsInstance(float64_sqrt, ht.tensor)
-        self.assertEqual(float64_sqrt.dtype, ht.float64)
-        self.assertEqual(float64_sqrt.dtype, ht.float64)
-        self.assertTrue((float64_sqrt._tensor__array == comparison).all())
-
-        # square roots of ints, automatic conversion to intermediate floats
-        int32_sqrt = ht.arange(elements, dtype=ht.int32).sqrt()
-        self.assertIsInstance(int32_sqrt, ht.tensor)
-        self.assertEqual(int32_sqrt.dtype, ht.float64)
-        self.assertEqual(int32_sqrt.dtype, ht.float64)
-        self.assertTrue((int32_sqrt._tensor__array == comparison).all())
-
-        # square roots of longs, automatic conversion to intermediate floats
-        int64_sqrt = ht.arange(elements, dtype=ht.int64).sqrt()
-        self.assertIsInstance(int64_sqrt, ht.tensor)
-        self.assertEqual(int64_sqrt.dtype, ht.float64)
-        self.assertEqual(int64_sqrt.dtype, ht.float64)
-        self.assertTrue((int64_sqrt._tensor__array == comparison).all())
-
-        # check exceptions
-        with self.assertRaises(TypeError):
-            ht.sqrt([1, 2, 3])
-        with self.assertRaises(TypeError):
-            ht.sqrt('hello world')
-
-    def test_sqrt_out_of_place(self):
-        elements = 30
-        output_shape = (3, elements)
-        number_range = ht.arange(elements, dtype=ht.float32)
-        output_buffer = ht.zeros(output_shape, dtype=ht.float32)
-
-        # square roots
-        float32_sqrt = ht.sqrt(number_range, out=output_buffer)
-        comparison = torch.arange(elements, dtype=torch.float32).sqrt()
-
-        # check whether the input range remain unchanged
-        self.assertIsInstance(number_range, ht.tensor)
-        self.assertEqual(number_range.sum(axis=0), 190)  # gaussian sum
-        self.assertEqual(number_range.gshape, (elements,))
-
-        # check whether the output buffer still has the correct shape
-        self.assertIsInstance(float32_sqrt, ht.tensor)
-        self.assertEqual(float32_sqrt.dtype, ht.float32)
-        self.assertEqual(float32_sqrt._tensor__array.shape, output_shape)
-        for row in range(output_shape[0]):
-            self.assertTrue((float32_sqrt._tensor__array[row] == comparison).all())
-
-        # exception
-        with self.assertRaises(TypeError):
-            ht.sqrt(number_range, 'hello world')
-
-    def test_sum(self):
-        array_len = 11
-
-        # check sum over all float elements of 1d tensor locally 
-        shape_noaxis = ht.ones(array_len)
-        no_axis_sum = shape_noaxis.sum()
-
-        self.assertIsInstance(no_axis_sum, ht.tensor)
-        self.assertEqual(no_axis_sum.shape, (1,))
-        self.assertEqual(no_axis_sum.lshape, (1,))
-        self.assertEqual(no_axis_sum.dtype, ht.float32)
-        self.assertEqual(no_axis_sum._tensor__array.dtype, torch.float32)
-        self.assertEqual(no_axis_sum.split, None)
-        self.assertEqual(no_axis_sum._tensor__array, array_len)
-
-        out_noaxis = ht.zeros((1,))
-        ht.sum(shape_noaxis, out=out_noaxis)
-        self.assertTrue(out_noaxis._tensor__array == shape_noaxis._tensor__array.sum())
-
-        # check sum over all float elements of split 1d tensor
-        shape_noaxis_split = ht.arange(array_len, split=0)
-        shape_noaxis_split_sum = shape_noaxis_split.sum()
-
-        self.assertIsInstance(shape_noaxis_split_sum, ht.tensor)
-        self.assertEqual(shape_noaxis_split_sum.shape, (1,))
-        self.assertEqual(shape_noaxis_split_sum.lshape, (1,))
-        self.assertEqual(shape_noaxis_split_sum.dtype, ht.int64)
-        self.assertEqual(shape_noaxis_split_sum._tensor__array.dtype, torch.int64)
-        self.assertEqual(shape_noaxis_split_sum.split, None)
-        self.assertEqual(shape_noaxis_split_sum, 55)
-
-        out_noaxis = ht.zeros((1,))
-        ht.sum(shape_noaxis_split, out=out_noaxis)
-        self.assertEqual(out_noaxis._tensor__array, 55)
-
-        # check sum over all float elements of 3d tensor locally
-        shape_noaxis = ht.ones((3, 3, 3))
-        no_axis_sum = shape_noaxis.sum()
-
-        self.assertIsInstance(no_axis_sum, ht.tensor)
-        self.assertEqual(no_axis_sum.shape, (1,))
-        self.assertEqual(no_axis_sum.lshape, (1,))
-        self.assertEqual(no_axis_sum.dtype, ht.float32)
-        self.assertEqual(no_axis_sum._tensor__array.dtype, torch.float32)
-        self.assertEqual(no_axis_sum.split, None)
-        self.assertEqual(no_axis_sum._tensor__array, 27)
-
-        out_noaxis = ht.zeros((1,))
-        ht.sum(shape_noaxis, out=out_noaxis)
-        self.assertEqual(out_noaxis._tensor__array, 27)
-
-        # check sum over all float elements of split 3d tensor
-        shape_noaxis_split_axis = ht.ones((3, 3, 3), split=0)
-        split_axis_sum = shape_noaxis_split_axis.sum(axis=0)
-
-        self.assertIsInstance(split_axis_sum, ht.tensor)
-        self.assertEqual(split_axis_sum.shape, (1, 3, 3))
-        self.assertEqual(split_axis_sum.dtype, ht.float32)
-        self.assertEqual(split_axis_sum._tensor__array.dtype, torch.float32)
-        self.assertEqual(split_axis_sum.split, None)
-
-        out_noaxis = ht.zeros((1, 3, 3,))
-        ht.sum(shape_noaxis, axis=0, out=out_noaxis)
-        self.assertTrue((out_noaxis._tensor__array == torch.full((1, 3, 3,), 3)).all())
-
-        # check sum over all float elements of splitted 5d tensor with negative axis
-        shape_noaxis_split_axis_neg = ht.ones((1, 2, 3, 4, 5), split=1)
-        shape_noaxis_split_axis_neg_sum = shape_noaxis_split_axis_neg.sum(axis=-2)
-
-        self.assertIsInstance(shape_noaxis_split_axis_neg_sum, ht.tensor)
-        self.assertEqual(shape_noaxis_split_axis_neg_sum.shape, (1, 2, 3, 1, 5))
-        self.assertEqual(shape_noaxis_split_axis_neg_sum.dtype, ht.float32)
-        self.assertEqual(shape_noaxis_split_axis_neg_sum._tensor__array.dtype, torch.float32)
-        self.assertEqual(shape_noaxis_split_axis_neg_sum.split, 1)
-
-        out_noaxis = ht.zeros((1, 2, 3, 1, 5))
-        ht.sum(shape_noaxis_split_axis_neg, axis=-2, out=out_noaxis)
-
-        # exceptions
-        with self.assertRaises(ValueError):
-            ht.ones(array_len).sum(axis=1)
-        with self.assertRaises(ValueError):
-            ht.ones(array_len).sum(axis=-2)
-        with self.assertRaises(ValueError):
-            ht.ones((4, 4)).sum(axis=0, out=out_noaxis)
-        with self.assertRaises(TypeError):
-            ht.ones(array_len).sum(axis='bad_axis_type')
-
-=======
-
->>>>>>> d787441e
     def test_transpose(self):
         # vector transpose, not distributed
         vector = ht.arange(10)
@@ -1272,9 +758,4 @@
         if result.comm.rank == 0:
             self.assertTrue(result._tensor__array[-1, 0] == 0)
         if result.comm.rank == result.comm.size - 1:
-            self.assertTrue(result._tensor__array[0, -1] == 1)
-<<<<<<< HEAD
-=======
-
-
->>>>>>> d787441e
+            self.assertTrue(result._tensor__array[0, -1] == 1)