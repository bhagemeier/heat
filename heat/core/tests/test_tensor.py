--- conflicted
+++ resolved
@@ -28,92 +28,6 @@
         self.assertEqual(as_float64._tensor__array.dtype, torch.float64)
         self.assertIs(as_float64, data)
 
-<<<<<<< HEAD
-    def test_sum(self):
-        """
-        array_len = 9 
-        # check sum over all float elements of 1d tensor locally 
-        shape_noaxis = ht.ones(array_len)
-        self.assertEqual(shape_noaxis.sum().shape, (1,))
-        self.assertEqual(shape_noaxis.sum().lshape, (1,))
-        self.assertIsInstance(shape_noaxis.sum(), ht.tensor)
-        self.assertEqual(shape_noaxis.sum().dtype, ht.float32)
-        self.assertEqual(shape_noaxis._tensor__array.dtype, torch.float32)
-        self.assertAlmostEqual(shape_noaxis.sum(), float(array_len), places=7, msg=None, delta=None)
-        self.assertEqual(shape_noaxis.sum().split, None)
-
-        # check sum over all float elements of splitted 1d tensor 
-        shape_noaxis_split = ht.ones(array_len, split=0)
-        self.assertEqual(shape_noaxis_split.sum().shape, (1,))
-        self.assertEqual(shape_noaxis_split.sum().lshape, (1,))
-        self.assertIsInstance(shape_noaxis_split.sum(), ht.tensor)
-        self.assertEqual(shape_noaxis_split.sum().dtype, ht.float32)
-        self.assertEqual(shape_noaxis_split._tensor__array.dtype, torch.float32)
-        self.assertAlmostEqual(shape_noaxis_split.sum(), float(array_len), places=7, msg=None, delta=None)
-        self.assertEqual(shape_noaxis_split.sum().split, None)
-       
-        # check sum over all integer elements of 1d tensor locally 
-        shape_noaxis_int = ht.ones(array_len).astype(ht.int)
-        self.assertEqual(shape_noaxis_int.sum(axis=0).shape, (1,))
-        self.assertEqual(shape_noaxis_int.sum(axis=0).lshape, (1,))
-        self.assertIsInstance(shape_noaxis_int.sum(axis=0), ht.tensor)
-        self.assertEqual(shape_noaxis_int.sum(axis=0).dtype, ht.int64)
-        self.assertEqual(shape_noaxis_int.sum(axis=0)._tensor__array.dtype, torch.int64)
-        self.assertEqual(shape_noaxis_int.sum(axis=0), array_len)
-        self.assertEqual(shape_noaxis_int.sum(axis=0).split, None)
-
-        # check sum over all integer elements of splitted 1d tensor
-        shape_noaxis_split_int = ht.ones(array_len, split=0).astype(ht.int)
-        self.assertEqual(shape_noaxis_split_int.sum().shape, (1,))
-        self.assertEqual(shape_noaxis_split_int.sum().lshape, (1,))
-        self.assertIsInstance(shape_noaxis_split_int.sum(), ht.tensor)
-        self.assertEqual(shape_noaxis_split_int.sum().dtype, ht.int64)
-        self.assertEqual(shape_noaxis_split_int.sum()._tensor__array.dtype, torch.int64)
-        self.assertEqual(shape_noaxis_split_int.sum(), array_len)
-        self.assertEqual(shape_noaxis_split_int.sum().split, None)
-
-        # check sum over all float elements of 3d tensor locally 
-        shape_noaxis = ht.ones((3,3,3))
-        self.assertEqual(shape_noaxis.sum().shape, (1,))
-        self.assertEqual(shape_noaxis.sum().lshape, (1,))
-        self.assertIsInstance(shape_noaxis.sum(), ht.tensor)
-        self.assertEqual(shape_noaxis.sum().dtype, ht.float32)
-        self.assertEqual(shape_noaxis.sum()._tensor__array.dtype, torch.float32)
-        self.assertAlmostEqual(shape_noaxis.sum(), 27., places=7, msg=None, delta=None)
-        self.assertEqual(shape_noaxis.sum().split, None)
-        """
-    
-        # check sum over all float elements of split 3d tensor
-        shape_noaxis_split_axis = ht.ones((3, 3, 3), split=0)
-        shape_noaxis_split_axis_summed = shape_noaxis_split_axis.sum(axis=1)
-
-        self.assertIsInstance(shape_noaxis_split_axis_summed, ht.tensor)
-        self.assertEqual(shape_noaxis_split_axis_summed.shape, (3, 1, 3))
-        self.assertEqual(shape_noaxis_split_axis_summed.dtype, ht.float32)
-        self.assertEqual(shape_noaxis_split_axis_summed._tensor__array.dtype, torch.float32)
-        self.assertEqual(shape_noaxis_split_axis_summed.split, None)
-
-        """
-        # check sum over all float elements of split 5d tensor with negative axis
-        shape_noaxis_split_axis_neg = ht.ones((1, 2, 3, 4, 5), split=2)
-        shape_noaxis_split_axis_neg_summed = shape_noaxis_split_axis_neg.sum(axis=-2)
-        self.assertIsInstance(shape_noaxis_split_axis_neg_summed, ht.tensor)
-        self.assertEqual(shape_noaxis_split_axis_neg_summed.shape, (1, 2, 3, 1, 5))
-        self.assertEqual(shape_noaxis_split_axis_neg_summed.dtype, ht.float32)
-        self.assertEqual(shape_noaxis_split_axis_neg_summed._tensor__array.dtype, torch.float32)
-        self.assertEqual(shape_noaxis_split_axis_neg_summed.split, None)
-               
-        # exceptions
-        with self.assertRaises(ValueError):
-            ht.ones(array_len).sum(axis=1)
-        with self.assertRaises(ValueError):
-            ht.ones(array_len).sum(axis=-2)
-        with self.assertRaises(TypeError):
-            ht.ones(array_len).sum(axis='bad_axis_type')
-        """
- 
-=======
->>>>>>> 8bcf5712
 
 class TestTensorFactories(unittest.TestCase):
     def test_arange(self):
@@ -508,12 +422,7 @@
         self.assertEqual(simple_zeros_float.lshape, (3,))
         self.assertEqual(simple_zeros_float.split,  None)
         self.assertEqual(simple_zeros_float.dtype,  ht.float32)
-<<<<<<< HEAD
         self.assertEqual((simple_zeros_float._tensor__array == 0).all().item(), 1)
-=======
-        self.assertEqual(
-            (simple_zeros_float._tensor__array == 0).all().item(), 1)
->>>>>>> 8bcf5712
 
         # different data type
         simple_zeros_uint = ht.zeros(5, dtype=ht.bool)
@@ -522,12 +431,7 @@
         self.assertEqual(simple_zeros_uint.lshape, (5,))
         self.assertEqual(simple_zeros_uint.split,  None)
         self.assertEqual(simple_zeros_uint.dtype,  ht.bool)
-<<<<<<< HEAD
         self.assertEqual((simple_zeros_uint._tensor__array == 0).all().item(), 1)
-=======
-        self.assertEqual(
-            (simple_zeros_uint._tensor__array == 0).all().item(), 1)
->>>>>>> 8bcf5712
 
         # multi-dimensional
         elaborate_zeros_int = ht.zeros((2, 3,), dtype=ht.int32)
@@ -536,12 +440,7 @@
         self.assertEqual(elaborate_zeros_int.lshape, (2, 3,))
         self.assertEqual(elaborate_zeros_int.split,  None)
         self.assertEqual(elaborate_zeros_int.dtype,  ht.int32)
-<<<<<<< HEAD
         self.assertEqual((elaborate_zeros_int._tensor__array == 0).all().item(), 1)
-=======
-        self.assertEqual(
-            (elaborate_zeros_int._tensor__array == 0).all().item(), 1)
->>>>>>> 8bcf5712
 
         # split axis
         elaborate_zeros_split = ht.zeros((6, 4,), dtype=ht.int32, split=0)
@@ -551,12 +450,7 @@
         self.assertEqual(elaborate_zeros_split.lshape[1],     4)
         self.assertEqual(elaborate_zeros_split.split,         0)
         self.assertEqual(elaborate_zeros_split.dtype,         ht.int32)
-<<<<<<< HEAD
         self.assertEqual((elaborate_zeros_split._tensor__array == 0).all().item(), 1)
-=======
-        self.assertEqual(
-            (elaborate_zeros_split._tensor__array == 0).all().item(), 1)
->>>>>>> 8bcf5712
 
         # exceptions
         with self.assertRaises(TypeError):
