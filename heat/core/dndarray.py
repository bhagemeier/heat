--- conflicted
+++ resolved
@@ -1230,13 +1230,8 @@
         (1/2) >>> tensor([0.])
         (2/2) >>> tensor([0., 0.])
         """
-<<<<<<< HEAD
+        l_dtype = self.dtype.torch_type()
         if isinstance(key, DNDarray) and key.gshape[-1] != len(self.gshape):
-=======
-        l_dtype = self.dtype.torch_type()
-        dtype = self.dtype
-        if isinstance(key, DNDarray)and key.gshape[-1] != len(self.gshape):
->>>>>>> bd28e9d9
             key = tuple(x.item() for x in key)
         if not self.is_distributed():
             if not self.comm.size == 1:
