--- conflicted
+++ resolved
@@ -1454,13 +1454,9 @@
                     new_split = self.split
                 gout = [0] * len(self.gshape)
 
-<<<<<<< HEAD
-                if key in range(chunk_start, chunk_end) and self.split == 0:  # only need to adjust the key if split==0
-=======
                 # only need to adjust the key if split==0
                 if key in range(chunk_start, chunk_end) and self.split == 0:
                     gout = list(self.__array[key - chunk_start].shape)
->>>>>>> f11f832d
                     arr = self.__array[key - chunk_start]
                     gout[:len(arr.shape)] = list(arr.shape)
                     # gout = list(self.__array[key - chunk_start].shape)
@@ -1469,30 +1465,17 @@
                     # need to test if the given axis is on the node and then get the shape
                     if key in range(chunk_slice2[0].start, chunk_slice2[0].stop):
                         arr = self.__array[key]
-<<<<<<< HEAD
-                        # gout = list(arr.shape)
                         gout[:len(arr.shape)] = list(arr.shape)
-                else:
-                    warnings.warn("This process (rank: {}) is without data after slicing, running the .balance_() function is recommended".format(
-                        self.comm.rank), ResourceWarning)
-                    gout = [0] * len(self.gshape)
-                    # arr is empty and gout is zeros
-
-            elif isinstance(key, (tuple, list)):  # multi-argument gets are passed as tuples by python
-                list_flag = True if isinstance(key, list) else False
-=======
-                        gout = list(arr.shape)
                 else:  # arr is empty and gout is zeros
                     warnings.warn(
-                        "This process (rank: {}) is without data after slicing, running the .balance_() function is recommended".format(
-                            self.comm.rank
-                        ),
-                        ResourceWarning,
-                    )
+                        "This process (rank: {}) is without data after slicing, "
+                        "running the .balance_() function is recommended".format(
+                            self.comm.rank), ResourceWarning,)
+                    gout = [0] * len(self.gshape)
 
             # multi-argument gets are passed as tuples by python
             elif isinstance(key, (tuple, list)):
->>>>>>> f11f832d
+                list_flag = True if isinstance(key, list) else False
                 gout = [0] * len(self.gshape)
                 # handle the dimensional reduction for integers
                 ints = sum([isinstance(it, int) for it in key])
@@ -1531,36 +1514,21 @@
                 elif key[self.split] in range(chunk_start, chunk_end):
                     key = list(key)
                     key[self.split] = key[self.split] - chunk_start
-<<<<<<< HEAD
                     arr = self.__array[tuple(key) if not list_flag else key]
-                    # gout = list(arr.shape) if arr.nelement() != 0 else [0] * len(self.gshape)
                     gout[:len(arr.shape)] = list(arr.shape)
-                elif key[self.split] < 0 and self.gshape[self.split] + key[self.split] in range(chunk_start, chunk_end):
-=======
-                    arr = self.__array[tuple(key)]
-                    gout = list(arr.shape)
                 elif key[self.split] < 0 and self.gshape[self.split] + key[self.split] in range(
                     chunk_start, chunk_end
                 ):
->>>>>>> f11f832d
                     key = list(key)
                     key[self.split] = key[self.split] + chunk_end - chunk_start
                     arr = self.__array[tuple(key) if not list_flag else key]
                     gout[:len(arr.shape)] = list(arr.shape)
-                    # gout = list(arr.shape) if arr.nelement() != 0 else [0] * len(self.gshape)
                 else:
-<<<<<<< HEAD
-                    warnings.warn("This process (rank: {}) is without data after slicing, running the .balance_() function is recommended".format(
-                        self.comm.rank), ResourceWarning)
                     gout = [0] * len(self.gshape)
-=======
                     warnings.warn(
-                        "This process (rank: {}) is without data after slicing, running the .balance_() function is recommended".format(
-                            self.comm.rank
-                        ),
-                        ResourceWarning,
-                    )
->>>>>>> f11f832d
+                        "This process (rank: {}) is without data after slicing, "
+                        "running the .balance_() function is recommended".format(
+                            self.comm.rank), ResourceWarning)
                     # arr is empty
                     # gout is all 0s and is the proper shape
 
@@ -1586,18 +1554,11 @@
                     # gout = list(arr.shape) if arr.nelement() != 0 else [0] * len(self.gshape)
                     gout[:len(arr.shape)] = list(arr.shape)
                 else:
-<<<<<<< HEAD
-                    warnings.warn("This process (rank: {}) is without data after slicing, running the .balance_() function is recommended".format(
-                        self.comm.rank), ResourceWarning)
                     gout = [0] * len(self.gshape)
-=======
                     warnings.warn(
-                        "This process (rank: {}) is without data after slicing, running the .balance_() function is recommended".format(
-                            self.comm.rank
-                        ),
-                        ResourceWarning,
-                    )
->>>>>>> f11f832d
+                        "This process (rank: {}) is without data after slicing, "
+                        "running the .balance_() function is recommended".format(
+                            self.comm.rank), ResourceWarning)
                     # arr is empty
                     # gout is all 0s and is the proper shape
 
@@ -1633,13 +1594,8 @@
                     gout[e] = self.comm.allreduce(gout[e], MPI.SUM)
                 else:
                     gout[e] = self.comm.allreduce(gout[e], MPI.MAX)
-<<<<<<< HEAD
-            # print('g', gout)
-            # # try:
             while gout[-1] == 0:
                 gout = gout[:-1]
-            return DNDarray(arr.type(l_dtype), gout if isinstance(gout, tuple) else tuple(gout), self.dtype, new_split, self.device, self.comm)
-=======
 
             return DNDarray(
                 arr.type(l_dtype),
@@ -1649,7 +1605,6 @@
                 self.device,
                 self.comm,
             )
->>>>>>> f11f832d
 
     if torch.cuda.device_count() > 0:
 
