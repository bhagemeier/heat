--- conflicted
+++ resolved
@@ -600,13 +600,8 @@
 
     def balance_(self):
         """
-        Function for balancing a DNDarray between nodes. To determine if this is needed use the is_balanced function.
-        If the DNDarray is already balanced this function will do nothing. This function modifies the DNDarray in-place.
-
-        Returns
-        -------
-        self: ht.DNDarray
-            This tensor for chaining.
+        Function for balancing a DNDarray between all nodes. To determine if this is needed use the is_balanced function.
+        If the DNDarray is already balanced this function will do nothing. This function modifies the DNDarray itself and will not return anything.
 
         Examples
         --------
@@ -639,7 +634,7 @@
         [2/2] (7, 2) (2, 2)
         """
         if self.is_balanced():
-            return self
+            return
         sl_dtype = self.dtype.torch_type()
         # units -> {pr, 1st index, 2nd index}
         lshape_map = factories.zeros((self.comm.size, len(self.gshape)), dtype=int)
@@ -723,7 +718,7 @@
                     lshape_map[spr, self.split] -= snt
 
         if self.is_balanced():
-            return self
+            return
 
         # now the DNDarray is balanced from 0 to x, (by pulling data from the higher ranking nodes)
         # next we balance the data from x to the self.comm.size
@@ -783,8 +778,6 @@
                         self.__array = torch.cat((data, self.__array), dim=self.split)
                     lshape_map[pr, self.split] -= send_amt
                     lshape_map[pr + 1, self.split] += send_amt
-
-        return self
 
     def __bool__(self):
         """
@@ -1203,8 +1196,8 @@
         Returns
         -------
         exponentials : ht.DNDarray
-            A tensor of the same shape as x, containing the positive exponentials minus one of each element in this
-            tensor. If out was provided, logarithms is a reference to it.
+            A tensor of the same shape as x, containing the positive exponentials minus one of each element in this tensor. If out
+            was provided, logarithms is a reference to it.
 
         Examples
         --------
@@ -1379,8 +1372,7 @@
             getter returns a new ht.DNDarray composed of the elements of the original tensor selected by the indices
             given. This does *NOT* redistribute or rebalance the resulting tensor. If the selection of values is
             unbalanced then the resultant tensor is also unbalanced!
-
-            To redistributed the tensor use balance_()
+            To redistributed the tensor use balance() (issue #187)
 
         Examples
         --------
@@ -1392,7 +1384,7 @@
         (1/2) >>> tensor([1, 2, 3, 4], dtype=torch.int32)
         (2/2) >>> tensor([5], dtype=torch.int32)
 
-        >>> a = ht.zeros((4, 5), split=0)
+        >>> a = ht.zeros((4,5), split=0)
         (1/2) >>> tensor([[0., 0., 0., 0., 0.],
                           [0., 0., 0., 0., 0.]])
         (2/2) >>> tensor([[0., 0., 0., 0., 0.],
@@ -1403,7 +1395,7 @@
         """
         l_dtype = self.dtype.torch_type()
         if isinstance(key, DNDarray) and key.gshape[-1] != len(self.gshape):
-            key = [x.item() for x in key]
+            key = tuple(x.item() for x in key)
 
         if not self.is_distributed():
             if not self.comm.size == 1:
@@ -1446,14 +1438,9 @@
             chunk_set = set(range(chunk_start, chunk_end))
 
             arr = torch.Tensor()
-            gout = [0] * len(self.gshape)
-
-<<<<<<< HEAD
-            if isinstance(key, int):  # if a singular index is given and the tensor is split
-=======
+
             # if a sigular index is given and the tensor is split
             if isinstance(key, int):
->>>>>>> dfe6654f
                 gout = [0] * (len(self.gshape) - 1)
                 if key < 0:
                     key += self.numdims
@@ -1464,35 +1451,16 @@
                     new_split = self.split - 1
                 else:
                     new_split = self.split
-                gout = [0] * len(self.gshape)
-
-<<<<<<< HEAD
-                if key in range(chunk_start, chunk_end) and self.split == 0:  # only need to adjust the key if split==0
-=======
+
                 # only need to adjust the key if split==0
                 if key in range(chunk_start, chunk_end) and self.split == 0:
                     gout = list(self.__array[key - chunk_start].shape)
->>>>>>> dfe6654f
                     arr = self.__array[key - chunk_start]
-                    gout[:len(arr.shape)] = list(arr.shape)
-                    # gout = list(self.__array[key - chunk_start].shape)
                 elif self.split != 0:
                     _, _, chunk_slice2 = self.comm.chunk(self.shape, self.split)
                     # need to test if the given axis is on the node and then get the shape
                     if key in range(chunk_slice2[0].start, chunk_slice2[0].stop):
                         arr = self.__array[key]
-<<<<<<< HEAD
-                        # gout = list(arr.shape)
-                        gout[:len(arr.shape)] = list(arr.shape)
-                else:
-                    warnings.warn("This process (rank: {}) is without data after slicing, running the .balance_() function is recommended".format(
-                        self.comm.rank), ResourceWarning)
-                    gout = [0] * len(self.gshape)
-                    # arr is empty and gout is zeros
-
-            elif isinstance(key, (tuple, list)):  # multi-argument gets are passed as tuples by python
-                list_flag = True if isinstance(key, list) else False
-=======
                         gout = list(arr.shape)
                 else:  # arr is empty and gout is zeros
                     warnings.warn(
@@ -1504,7 +1472,6 @@
 
             # multi-argument gets are passed as tuples by python
             elif isinstance(key, (tuple, list)):
->>>>>>> dfe6654f
                 gout = [0] * len(self.gshape)
                 # handle the dimensional reduction for integers
                 ints = sum([isinstance(it, int) for it in key])
@@ -1514,7 +1481,6 @@
                     new_split = len(gout) - 1 if len(gout) - 1 > 0 else 0
                 else:
                     new_split = self.split
-                gout = [0] * len(self.gshape)
 
                 # if a slice is given in the split direction
                 # below allows for the split given to contain Nones
@@ -1535,42 +1501,30 @@
                         overlap.sort()
                         hold = [x - chunk_start for x in overlap]
                         key[self.split] = slice(min(hold), max(hold) + 1, key[self.split].step)
-                        arr = self.__array[tuple(key) if not list_flag else key]
-                        gout[:len(arr.shape)] = list(arr.shape)
+                        arr = self.__array[tuple(key)]
+                        gout = list(arr.shape)
 
                 # if the given axes are not splits (must be ints for python)
                 # this means the whole slice is on one node
                 elif key[self.split] in range(chunk_start, chunk_end):
                     key = list(key)
                     key[self.split] = key[self.split] - chunk_start
-<<<<<<< HEAD
-                    arr = self.__array[tuple(key) if not list_flag else key]
-                    gout[:len(arr.shape)] = list(arr.shape)
-                elif key[self.split] < 0 and self.gshape[self.split] + key[self.split] in range(chunk_start, chunk_end):
-=======
                     arr = self.__array[tuple(key)]
                     gout = list(arr.shape)
                 elif key[self.split] < 0 and self.gshape[self.split] + key[self.split] in range(
                     chunk_start, chunk_end
                 ):
->>>>>>> dfe6654f
                     key = list(key)
                     key[self.split] = key[self.split] + chunk_end - chunk_start
-                    arr = self.__array[tuple(key) if not list_flag else key]
-                    gout[:len(arr.shape)] = list(arr.shape)
+                    arr = self.__array[tuple(key)]
+                    gout = list(arr.shape)
                 else:
-<<<<<<< HEAD
-                    warnings.warn("This process (rank: {}) is without data after slicing, running the .balance_() function is recommended".format(
-                        self.comm.rank), ResourceWarning)
-                    gout = [0] * len(self.gshape)
-=======
                     warnings.warn(
                         "This process (rank: {}) is without data after slicing, running the .balance_() function is recommended".format(
                             self.comm.rank
                         ),
                         ResourceWarning,
                     )
->>>>>>> dfe6654f
                     # arr is empty
                     # gout is all 0s and is the proper shape
 
@@ -1593,21 +1547,14 @@
                     hold = [x - chunk_start for x in overlap]
                     key = slice(min(hold), max(hold) + 1, step)
                     arr = self.__array[key]
-                    # gout = list(arr.shape) if arr.nelement() != 0 else [0] * len(self.gshape)
-                    gout[:len(arr.shape)] = list(arr.shape)
+                    gout = list(arr.shape)
                 else:
-<<<<<<< HEAD
-                    warnings.warn("This process (rank: {}) is without data after slicing, running the .balance_() function is recommended".format(
-                        self.comm.rank), ResourceWarning)
-                    gout = [0] * len(self.gshape)
-=======
                     warnings.warn(
                         "This process (rank: {}) is without data after slicing, running the .balance_() function is recommended".format(
                             self.comm.rank
                         ),
                         ResourceWarning,
                     )
->>>>>>> dfe6654f
                     # arr is empty
                     # gout is all 0s and is the proper shape
 
@@ -1617,38 +1564,25 @@
                 key.lloc[..., self.split] -= chunk_start
                 key_new = [key._DNDarray__array[..., i] for i in range(len(self.gshape))]
                 arr = self.__array[tuple(key_new)]
-                gout[:len(arr.shape)] = list(arr.shape)
+                gout = list(arr.shape)
                 new_split = 0
 
             else:  # handle other cases not accounted for (one is a slice is given and the split != 0)
-                # gout = list(arr.shape) if arr.nelement() != 0 else [0] * len(self.gshape)
-                gout[:len(arr.shape)] = list(arr.shape)
+                gout = [0] * len(self.gshape)
 
                 if self.split >= len(gout):
                     new_split = len(gout) - 1 if len(gout) - 1 > 0 else 0
                 else:
                     new_split = self.split
 
+                gout = list(self.__array[key].shape)
                 arr = self.__array[key]
-                # gout = list(arr.shape) if arr.nelement() != 0 else [0] * len(self.gshape)
-                gout[:len(arr.shape)] = list(arr.shape)
-
-            if arr.nelement() == 1:
-                gout = [0] * len(self.gshape)
-                gout[0] = 1
 
             for e, _ in enumerate(gout):
                 if e == new_split:
                     gout[e] = self.comm.allreduce(gout[e], MPI.SUM)
                 else:
                     gout[e] = self.comm.allreduce(gout[e], MPI.MAX)
-<<<<<<< HEAD
-            # print('g', gout)
-            # # try:
-            while gout[-1] == 0:
-                gout = gout[:-1]
-            return DNDarray(arr.type(l_dtype), gout if isinstance(gout, tuple) else tuple(gout), self.dtype, new_split, self.device, self.comm)
-=======
 
             return DNDarray(
                 arr.type(l_dtype),
@@ -1658,7 +1592,6 @@
                 self.device,
                 self.comm,
             )
->>>>>>> dfe6654f
 
     if torch.cuda.device_count() > 0:
 
@@ -2772,7 +2705,10 @@
 
         Examples:
         >>> import heat as ht
-        >>> a = ht.random.randn(1, 3, 1, 5)
+        >>> import torch
+        >>> torch.manual_seed(1)
+        <torch._C.Generator object at 0x115704ad0>
+        >>> a = ht.random.randn(1,3,1,5)
         >>> a
         tensor([[[[ 0.2673, -0.4212, -0.5107, -1.5727, -0.1232]],
 
