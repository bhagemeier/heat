--- conflicted
+++ resolved
@@ -795,14 +795,10 @@
         output_shape = output_shape if output_shape else (1,)
 
         if x.split is None:
-<<<<<<< HEAD
-            # print(torch.mean(x._DNDarray__array, dim=axis))
+
             return factories.array(
                 torch.mean(x._DNDarray__array, dim=axis), is_split=None, device=x.device
             )
-=======
-            return factories.array(torch.mean(x._DNDarray__array, dim=axis), is_split=None)
->>>>>>> 300a24b3
         elif axis == x.split:
             return reduce_means_elementwise(output_shape)
         else:
