--- conflicted
+++ resolved
@@ -27,12 +27,8 @@
 
     return tensor(data, size, types.float32, None, device, comm)
 
-<<<<<<< HEAD
-def randn(*args, seed=None, split=None, comm=MPI_WORLD):
-=======
 
-def randn(*args, split=None, device=None, comm=MPI_WORLD):
->>>>>>> c684e209
+def randn(*args, seed=None, split=None, device=None, comm=MPI_WORLD):
     """
     Returns a tensor filled with random numbers from a standard normal distribution with zero mean and variance of one.
 
@@ -86,27 +82,19 @@
 
     gshape = tuple(args) if args else (1,)
     split = stride_tricks.sanitize_axis(gshape, split)
-<<<<<<< HEAD
     _, lshape, _ = comm.chunk(gshape, split)
     if seed:
         if comm.get_rank() == 0:
             torch.manual_seed(seed)
-=======
 
->>>>>>> c684e209
+    device = devices.sanitize_device(device)
     try:
-        data = torch.randn(lshape)
+        data = torch.randn(lshape, device=device.torch_device)
     except RuntimeError as exception:
         # re-raise the exception to be consistent with numpy's exception interface
         raise ValueError(str(exception))
 
-<<<<<<< HEAD
-    # compose the local tensor/s
-    return tensor(data, gshape, types.canonical_heat_type(data.dtype), split, comm)
-=======
     # compose the local tensor
-    device = devices.sanitize_device(device)
-    data = torch.randn(args, device=device.torch_device)
+    # data = torch.randn(args, device=device.torch_device)
 
-    return tensor(data, gshape, types.canonical_heat_type(data.dtype), split, device, comm)
->>>>>>> c684e209
+    return tensor(data, gshape, types.canonical_heat_type(data.dtype), split, device, comm)