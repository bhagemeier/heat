import torch

from .communication import MPI
<<<<<<< HEAD
from . import stride_tricks
from . import types
from . import tensor
from . import exponential
from .operations import __local_operation as local_op
=======
>>>>>>> ec0daa83
from .operations import __reduce_op as reduce_op


__all__ = [
    'mean',
    'std',
    'sum',
    'var'
]


def merge_means(mu1, n1, mu2, n2):
    """
    Function to merge two means by pairwise update

    Parameters
    ----------
    mu1 : 1D ht.tensor or 1D torch.tensor
        Calculated mean
    n1 : 1D ht.tensor or 1D torch.tensor
        number of elements used to calculate mu1
    mu2 : 1D ht.tensor or 1D torch.tensor
        Calculated mean
    n2 : 1D ht.tensor or 1D torch.tensor
        number of elements used to calculate mu2

    Returns
    -------
    mean of combined set
    number of elements in the combined set

    References
    ----------
    [1] J. Bennett, R. Grout, P. Pebay, D. Roe, D. Thompson, Numerically stable, single-pass, parallel statistics algorithms,
        IEEE International Conference on Cluster Computing and Workshops, 2009, Oct 2009, New Orleans, LA, USA.
    """
    delta = mu2.item() - mu1.item()
    n1 = n1.item()
    n2 = n2.item()
    return mu1 + n2 * (delta / (n1 + n2)), n1 + n2


def mean(x, axis=None):
    """
    Calculates and returns the mean of a tensor.
    If a axis is given, the mean will be taken in that direction.

    Parameters
    ----------
    x : ht.tensor
        Values for which the mean is calculated for
    axis : None, Int, iterable
        axis which the mean is taken in.
        Default: None -> mean of all data calculated

    Examples
    --------
    >>> a = ht.random.randn(1,3)
    >>> a
    tensor([[-1.2435,  1.1813,  0.3509]])
    >>> ht.mean(a)
    tensor(0.0962)

    >>> a = ht.random.randn(4,4)
    >>> a
    tensor([[ 0.0518,  0.9550,  0.3755,  0.3564],
            [ 0.8182,  1.2425,  1.0549, -0.1926],
            [-0.4997, -1.1940, -0.2812,  0.4060],
            [-1.5043,  1.4069,  0.7493, -0.9384]])
    >>> ht.mean(a, 1)
    tensor([ 0.4347,  0.7307, -0.3922, -0.0716])
    >>> ht.mean(a, 0)
    tensor([-0.2835,  0.6026,  0.4746, -0.0921])

    >>> a = ht.random.randn(4,4)
    >>> a
    tensor([[ 2.5893,  1.5934, -0.2870, -0.6637],
            [-0.0344,  0.6412, -0.3619,  0.6516],
            [ 0.2801,  0.6798,  0.3004,  0.3018],
            [ 2.0528, -0.1121, -0.8847,  0.8214]])
    >>> ht.mean(a, (0,1))
    tensor(0.4730)

    Returns
    -------
    ht.tensor containing the mean/s, if split, then split in the same direction as x.
    """

    def reduce_means_elementwise(output_shape_i):
        """
        Function to combine the calculated means together.
        This does an element-wise update of the calculated means to merge them together using the merge_means function.
        This function operates using x from the mean function paramters

        Parameters
        ----------
        output_shape_i : iterable
            iterable with the dimensions of the output of the mean function

        Returns
        -------
        ht.tensor of the calculated means
        """
        if x.lshape[x.split] != 0:
            mu = local_op(torch.mean, x, out=None, dim=axis)
        else:
            mu = tensor.zeros(output_shape_i)

        n_for_merge = tensor.zeros(x.comm.size)
        n2 = tensor.zeros(x.comm.size)
        n2[x.comm.rank] = x.lshape[x.split]
        x.comm.Allreduce(n2, n_for_merge, MPI.SUM)

        sz = x.comm.size
        rem1, rem2 = 0, 0

        mu_reshape = tensor.zeros((x.comm.size, int(np.prod(mu.lshape))))
        mu_reshape[x.comm.rank] = local_op(torch.reshape, mu, out=None, shape=(1, int(mu.lnumel)))
        mu_reshape_combi = tensor.zeros((x.comm.size, int(np.prod(mu.lshape))))
        x.comm.Allreduce(mu_reshape, mu_reshape_combi, MPI.SUM)

        while True:  # todo: multithread for GPU parrallelizm
            if sz % 2 != 0:
                if rem1 and not rem2:
                    rem2 = sz - 1
                elif not rem1:
                    rem1 = sz - 1
            splt = sz // 2
            for sp_it in range(splt):
                for en, (el1, el2) in enumerate(zip(mu_reshape_combi[sp_it, :], mu_reshape_combi[sp_it+splt, :])):
                    try:
                        mu_reshape_combi[sp_it, en], n = merge_means(el1, n_for_merge[sp_it], el2, n_for_merge[sp_it+splt])
                    except IndexError:
                        mu_reshape_combi, n = merge_means(el1, n_for_merge[sp_it], el2, n_for_merge[sp_it + splt])
                n_for_merge[sp_it] = n
            if rem1 and rem2:
                for en, (el1, el2) in enumerate(zip(mu_reshape_combi[rem1, :], mu_reshape_combi[rem2, :])):
                    mu_reshape_combi[rem2, en], n = merge_means(el1, n_for_merge[rem1], el2, n_for_merge[rem2])
                n_for_merge[rem2] = n

                rem1 = rem2
                rem2 = 0
            sz = splt
            if sz == 1 or sz == 0:
                if rem1:
                    for en, (el1, el2) in enumerate(zip(mu_reshape_combi[0, :], mu_reshape_combi[rem1, :])):
                        mu_reshape_combi[0, en], _ = merge_means(el1, n_for_merge[0], el2, n_for_merge[rem1])

                ret = local_op(torch.reshape, mu_reshape_combi[0], out=None, shape=output_shape_i)
                return ret
    # ------------------------------------------------------------------------------------------------------------------
    if axis is None:
        # full matrix calculation
        if x.split:
            # if x is distributed and no axis is given: return mean of the whole set
            if x.lshape[x.split] != 0:
                mu_in = local_op(torch.mean, x, out=None)
            else:
                mu_in = 0
            n = x.lnumel
            mu_tot = tensor.zeros((x.comm.size, 2))
            mu_proc = tensor.zeros((x.comm.size, 2))
            mu_proc[x.comm.rank][0] = mu_in
            mu_proc[x.comm.rank][1] = float(n)
            x.comm.Allreduce(mu_proc, mu_tot, MPI.SUM)

            rem1 = 0
            rem2 = 0
            sz = mu_tot.shape[0]
            while True:  # this loop will loop pairwise over the whole process and do pairwise updates
                # likely: do not need to parallelize: (likely) will not be worth it (can be tested)
                if sz % 2 != 0:
                    if rem1 and not rem2:
                        rem2 = sz - 1
                    elif not rem1:
                        rem1 = sz - 1
                splt = sz // 2
                for i in range(splt):
                    merged = merge_means(mu_tot[i, 0], mu_tot[i, 1], mu_tot[i + splt, 0], mu_tot[i + splt, 1])
                    for enum, m in enumerate(merged):
                        mu_tot[i, enum] = m
                if rem1 and rem2:
                    merged = merge_means(mu_tot[rem1, 0], mu_tot[rem1, 1], mu_tot[rem2, 0], mu_tot[rem2, 1])
                    for enum, m in enumerate(merged):
                        mu_tot[rem2, enum] = m
                    rem1 = rem2
                    rem2 = 0
                sz = splt
                if sz == 1 or sz == 0:
                    if rem1:
                        merged = merge_means(mu_tot[0, 0], mu_tot[0, 1], mu_tot[rem1, 0], mu_tot[rem1, 1])
                        for enum, m in enumerate(merged):
                            mu_tot[0, enum] = m
                    return mu_tot[0][0]
        else:
            # if x is not distributed do a torch.mean on x
            return local_op(torch.mean, x, out=None)
    else:
        output_shape = list(x.shape)
        if isinstance(axis, (list, tuple, tensor.tensor, torch.Tensor)):
            if any([not isinstance(j, int) for j in axis]):
                raise ValueError("items in axis itterable must be integers, axes: {}".format([type(q) for q in axis]))
            if any(d > len(x.shape) for d in axis):
                raise ValueError("axes (axis) must be < {}, currently are {}".format(len(x.shape), axis))
            if any(d < 0 for d in axis):
                axis = [j % len(x.shape) for j in axis]

            # multiple dimensions
            if x.split is None:
                return local_op(torch.mean, x, out=None, **{'dim': axis})
            output_shape = [output_shape[it] for it in range(len(output_shape)) if it not in axis]
            if x.split in axis:
                # merge in the direction of the split
                return reduce_means_elementwise(output_shape)

            else:
                # multiple dimensions which does *not* include the split axis
                # combine along the split axis
                try:
                    return tensor.array(local_op(torch.mean, x, out=None, dim=axis), split=x.split, comm=x.comm)
                except ValueError:
                    return local_op(torch.mean, x, out=None, dim=axis)
        elif isinstance(axis, int):
            if axis >= len(x.shape):
                raise ValueError("axis (axis) must be < {}, currently is {}".format(len(x.shape), axis))
            axis = axis if axis > 0 else axis % len(x.shape)

            # only one axis given
            output_shape = [output_shape[it] for it in range(len(output_shape)) if it != axis]

            if x.split is None:
                return local_op(torch.mean, x, out=None, **{'dim': axis})
            if axis == x.split:
                return reduce_means_elementwise(output_shape)
            else:
                # singular axis given (axis) not equal to split direction (x.split)
                # local operation followed by array creation to create the full tensor of the means
                try:
                    return tensor.array(local_op(torch.mean, x, out=None, dim=axis), split=x.split, comm=x.comm)
                except ValueError:
                    return local_op(torch.mean, x, out=None, dim=axis)
        else:
            raise TypeError("axis (axis) must be an int or a list, ht.tensor, torch.Tensor, or tuple, currently is {}".format(type(axis)))


def merge_vars(var1, mu1, n1, var2, mu2, n2, bessel=True):
    """
    Function to merge two variances by pairwise update
    **Note** this is a parallel of the merge_means function

    Parameters
    ----------
    var1 : 1D ht.tensor or 1D torch.tensor
        variance
    mu1 : 1D ht.tensor or 1D torch.tensor
        Calculated mean
    n1 : 1D ht.tensor or 1D torch.tensor
        number of elements used to calculate mu1
    var2 : 1D ht.tensor or 1D torch.tensor
        variance
    mu2 : 1D ht.tensor or 1D torch.tensor
        Calculated mean
    n2 : 1D ht.tensor or 1D torch.tensor
        number of elements used to calculate mu2
    bessel : Bool
        flag for the use of the bessel correction

    Returns
    -------
    mean of combined set
    number of elements in the combined set

    References
    ----------
    [1] J. Bennett, R. Grout, P. Pebay, D. Roe, D. Thompson, Numerically stable, single-pass, parallel statistics algorithms,
        IEEE International Conference on Cluster Computing and Workshops, 2009, Oct 2009, New Orleans, LA, USA.
    """
    n1 = n1.item()
    n2 = n2.item()
    n = n1 + n2
    delta = mu2.item() - mu1.item()
    if bessel:
        return (var1 * (n1 - 1) + var2 * (n2 - 1) + (delta ** 2) * n1 * n2 / n) / (n - 1), mu1 + n2 * (delta / (n1 + n2)), n
    else:
        return (var1 * n1 + var2 * n2 + (delta ** 2) * n1 * n2 / n) / n, mu1 + n2 * (delta / (n1 + n2)), n


def var(x, axis=None, bessel=True):
    """
    Calculates and returns the variance of a tensor.
    If a axis is given, the variance will be taken in that direction.

    Parameters
    ----------
    x : ht.tensor
        Values for which the variance is calculated for
    axis : None, Int
        axis which the variance is taken in.
        Default: None -> var of all data calculated
        NOTE -> if multidemensional var is implemented in pytorch, this can be an iterable. Only thing which muse be changed is the raise
    bessel : Bool
        Default: True
        use the bessel correction when calculating the varaince/std
        toggle between unbiased and biased calculation of the std

    Examples
    --------
    >>> a = ht.random.randn(1,3)
    >>> a
    tensor([[-1.9755,  0.3522,  0.4751]])
    >>> ht.var(a)
    tensor(1.9065)

    >>> a = ht.random.randn(4,4)
    >>> a
    tensor([[-0.8665, -2.6848, -0.0215, -1.7363],
            [ 0.5886,  0.5712,  0.4582,  0.5323],
            [ 1.9754,  1.2958,  0.5957,  0.0418],
            [ 0.8196, -1.2911, -0.2026,  0.6212]])
    >>> ht.var(a, 1)
    tensor([1.3092, 0.0034, 0.7061, 0.9217])
    >>> ht.var(a, 0)
    tensor([1.3624, 3.2563, 0.1447, 1.2042])
    >>> ht.var(a, 0, bessel=True)
    tensor([1.3624, 3.2563, 0.1447, 1.2042])
    >>> ht.var(a, 0, bessel=False)
    tensor([1.0218, 2.4422, 0.1085, 0.9032])

    Returns
    -------
    ht.tensor containing the var/s, if split, then split in the same direction as x.
    """
    if not isinstance(bessel, bool):
        raise TypeError("bessel must be a boolean, currently is {}".format(type(bessel)))

    def reduce_vars_elementwise(output_shape_i):
        """
        Function to combine the calculated vars together.
        This does an element-wise update of the calculated vars to merge them together using the merge_vars function.
        This function operates using x from the var function paramters

        Parameters
        ----------
        output_shape_i : iterable
                         iterable with the dimensions of the output of the var function

        Returns
        -------
        ht.tensor of the calculated vars
        """

        if x.lshape[x.split] != 0:
            mu = local_op(torch.mean, x, out=None, dim=axis)
            var = local_op(torch.var, x, out=None, dim=axis, unbiased=bessel)
        else:
            mu = tensor.zeros(output_shape_i)
            var = tensor.zeros(output_shape_i)

        n_for_merge = tensor.zeros(x.comm.size)
        n2 = tensor.zeros(x.comm.size)
        n2[x.comm.rank] = x.lshape[x.split]
        x.comm.Allreduce(n2, n_for_merge, MPI.SUM)

        sz = x.comm.size
        rem1, rem2 = 0, 0

        mu_reshape = tensor.zeros((x.comm.size, int(np.prod(mu.lshape))))
        mu_reshape[x.comm.rank] = local_op(torch.reshape, mu, out=None, shape=(1, int(mu.lnumel)))
        mu_reshape_combi = tensor.zeros((x.comm.size, int(np.prod(mu.lshape))))
        x.comm.Allreduce(mu_reshape, mu_reshape_combi, MPI.SUM)

        var_reshape = tensor.zeros((x.comm.size, int(np.prod(var.lshape))))
        var_reshape[x.comm.rank] = local_op(torch.reshape, var, out=None, shape=(1, int(var.lnumel)))
        var_reshape_combi = tensor.zeros((x.comm.size, int(np.prod(var.lshape))))
        x.comm.Allreduce(var_reshape, var_reshape_combi, MPI.SUM)

        # TODO: gpu init:
        # if x.device == gpu or if gpu is available:
        #   (if the device is not on the gpu need to copy/create reshape_compi there)
        #   create a gpu tensor for the reshape_combi ones
        #   do the loops

        while True:  # todo: multithread for GPU
            if sz % 2 != 0:
                if rem1 and not rem2:
                    rem2 = sz - 1
                elif not rem1:
                    rem1 = sz - 1
            splt = sz // 2
            for i in range(splt):

                for en, (mu1, var1, mu2, var2) in enumerate(zip(mu_reshape_combi[i], var_reshape_combi[i], mu_reshape_combi[i + splt], var_reshape_combi[i + splt])):
                    try:
                        var_reshape_combi[i, en], mu_reshape_combi[i, en], n = merge_vars(var1, mu1, n_for_merge[i], var2, mu2, n_for_merge[i+splt], bessel)
                    except ValueError:
                        var_reshape_combi, mu_reshape_combi, n = merge_vars(var1, mu1, n_for_merge[i], var2, mu2, n_for_merge[i + splt], bessel)

                n_for_merge[i] = n
            if rem1 and rem2:
                for en, (mu1, var1, mu2, var2) in enumerate(zip(mu_reshape_combi[rem1], var_reshape_combi[rem1], mu_reshape_combi[rem2], var_reshape_combi[rem2])):
                    var_reshape_combi[rem2], mu_reshape_combi[rem2], n = merge_vars(var1, mu1, n_for_merge[rem1], var2, mu2, n_for_merge[rem2], bessel)
                n_for_merge[rem2] = n

                rem1 = rem2
                rem2 = 0
            sz = splt
            if sz == 1 or sz == 0:
                if rem1:
                    for en, (mu1, var1, mu2, var2) in enumerate(zip(mu_reshape_combi[0], var_reshape_combi[0], mu_reshape_combi[rem1], var_reshape_combi[rem1])):
                        var_reshape_combi[0], mu_reshape_combi[0], n = merge_vars(var1, mu1, n_for_merge[0], var2, mu2, n_for_merge[rem1], bessel)
                ret = local_op(torch.reshape, var_reshape_combi[0], out=None, shape=output_shape_i)
                # TODO: this must return a split tensor with the same split dimension
                # what should the split dimension be?
                return ret
    # ----------------------------------------------------------------------------------------------------
    if axis is None:
        # case for full matrix calculation (axis is None)
        if x.split is not None:
            if x.lshape[x.split] != 0:
                mu_in = local_op(torch.mean, x, out=None)
                var_in = local_op(torch.var, x, out=None, unbiased=bessel)
            else:
                mu_in = 0
                var_in = 0
            n = x.lnumel
            var_tot = tensor.zeros((x.comm.size, 3))
            var_proc = tensor.zeros((x.comm.size, 3))
            var_proc[x.comm.rank][0] = var_in
            var_proc[x.comm.rank][1] = mu_in
            var_proc[x.comm.rank][2] = float(n)
            x.comm.Allreduce(var_proc, var_tot, MPI.SUM)

            rem1 = 0
            rem2 = 0
            sz = var_tot.shape[0]
            while True:  # this loop will loop pairwise over the processes and do pairwise updates
                if sz % 2 != 0:
                    if rem1 and not rem2:
                        rem2 = sz - 1
                    elif not rem1:
                        rem1 = sz - 1
                splt = sz // 2
                for i in range(splt):
                    merged = merge_vars(var_tot[i, 0], var_tot[i, 1], var_tot[i, 2],
                                        var_tot[i + splt, 0], var_tot[i + splt, 1], var_tot[i + splt, 2], bessel)
                    for enum, m in enumerate(merged):
                        var_tot[i, enum] = m
                if rem1 and rem2:
                    merged = merge_vars(var_tot[rem1, 0], var_tot[rem1, 1], var_tot[rem1, 2],
                                        var_tot[rem2, 0], var_tot[rem2, 1], var_tot[rem2, 2], bessel)
                    for enum, m in enumerate(merged):
                        var_tot[rem2, enum] = m
                    rem1 = rem2
                    rem2 = 0
                sz = splt
                if sz == 1 or sz == 0:
                    if rem1:
                        merged = merge_vars(var_tot[0, 0], var_tot[0, 1], var_tot[0, 2],
                                            var_tot[rem1, 0], var_tot[rem1, 1], var_tot[rem1, 2], bessel)
                        for enum, m in enumerate(merged):
                            var_tot[0, enum] = m
                    return var_tot[0][0]
        else:
            # full matrix on one node
            ret = local_op(torch.var, x, out=None, unbiased=bessel)
    else:
        # case for var in one dimension
        output_shape = list(x.shape)
        if isinstance(axis, int):
            if axis >= len(x.shape):
                raise ValueError("axis must be < {}, currently is {}".format(len(x.shape), axis))
            axis = axis if axis > 0 else axis % len(x.shape)
            # only one axis given
            output_shape = [output_shape[it] for it in range(len(output_shape)) if it != axis]
            if x.split != x.split:
                ret = local_op(torch.var, x, out=None, dim=axis, unbiased=bessel)
            else:
                ret = reduce_vars_elementwise(output_shape)
        else:
            raise TypeError("Axis (axis) must be an int, currently is {}. Check if multidim var is available in pyTorch".format(type(axis)))

    return tensor.tensor(ret, gshape=output_shape, dtype=types.float,
                         split=x.split, device=x.device, comm=x.comm)


def std(x, axis=None, bessel=True):
    """
    Calculates and returns the standard deviation of a tensor with the bessel correction
    If a axis is given, the variance will be taken in that direction.

    Parameters
    ----------
    x : ht.tensor
        Values for which the std is calculated for
    axis : None, Int
        axis which the mean is taken in.
        Default: None -> std of all data calculated
        NOTE -> if multidemensional var is implemented in pytorch, this can be an iterable. Only thing which muse be changed is the raise
    bessel : Bool
        Default: True
        use the bessel correction when calculating the varaince/std
        toggle between unbiased and biased calculation of the std

    Examples
    --------
    >>> a = ht.random.randn(1,3)
    >>> a
    tensor([[ 0.3421,  0.5736, -2.2377]])
    >>> ht.std(a)
    tensor(1.5606)
    >>> a = ht.random.randn(4,4)
    >>> a
    tensor([[-1.0206,  0.3229,  1.1800,  1.5471],
            [ 0.2732, -0.0965, -0.1087, -1.3805],
            [ 0.2647,  0.5998, -0.1635, -0.0848],
            [ 0.0343,  0.1618, -0.8064, -0.1031]])
    >>> ht.std(a, 0)
    tensor([0.6157, 0.2918, 0.8324, 1.1996])
    >>> ht.std(a, 1)
    tensor([1.1405, 0.7236, 0.3506, 0.4324])
    >>> ht.std(a, 1, bessel=False)
    tensor([0.9877, 0.6267, 0.3037, 0.3745])

    Returns
    -------
    ht.tensor containing the std/s, if split, then split in the same direction as x.
    """
    if not axis:
        return np.sqrt(var(x, axis, bessel))
    else:
        return exponential.sqrt(var(x, axis, bessel), out=None)


def sum(x, axis=None, out=None):
    """
    Sum of array elements over a given axis.

    Parameters
    ----------
    x : ht.tensor
        Input data.

    axis : None or int, optional
        Axis along which a sum is performed. The default, axis=None, will sum
        all of the elements of the input array. If axis is negative it counts
        from the last to the first axis.

    Returns
    -------
    sum_along_axis : ht.tensor
        An array with the same shape as self.__array except for the specified axis which
        becomes one, e.g. a.shape = (1, 2, 3) => ht.ones((1, 2, 3)).sum(axis=1).shape = (1, 1, 3)

    Examples
    --------
    >>> ht.sum(ht.ones(2))
    tensor([2.])

    >>> ht.sum(ht.ones((3,3)))
    tensor([9.])

    >>> ht.sum(ht.ones((3,3)).astype(ht.int))
    tensor([9])

    >>> ht.sum(ht.ones((3,2,1)), axis=-3)
    tensor([[[3.],
            [3.]]])
    """
    # TODO: make me more numpy API complete Issue #101
    return reduce_op(x, torch.sum, MPI.SUM, axis, out)<|MERGE_RESOLUTION|>--- conflicted
+++ resolved
@@ -1,14 +1,10 @@
 import torch
 
 from .communication import MPI
-<<<<<<< HEAD
-from . import stride_tricks
 from . import types
 from . import tensor
 from . import exponential
 from .operations import __local_operation as local_op
-=======
->>>>>>> ec0daa83
 from .operations import __reduce_op as reduce_op
 
 
