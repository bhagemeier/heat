--- conflicted
+++ resolved
@@ -425,16 +425,6 @@
 
     # TODO: initial : scalar, optional Issue #101
     The maximum value of an output element. Must be present to allow computation on empty slice.
-<<<<<<< HEAD
-    """
-    # perform sanitation:
-    axis = stride_tricks.sanitize_axis(x.shape,axis)
-    if axis is not None:        
-        min_axis, _ = x._tensor__array.min(axis, keepdim=True)
-    else:
-        return x._tensor__array.min()
-=======
->>>>>>> 8bcf5712
 
     Examples
     --------
@@ -486,7 +476,6 @@
     return __local_operation(torch.sin, x, out)
 
 
-<<<<<<< HEAD
 def sum(x, axis=None):
     # TODO: document me
     axis = stride_tricks.sanitize_axis(x.shape, axis)
@@ -501,8 +490,6 @@
     return __reduce_op(x, sum_axis, MPI.SUM, axis)
 
 
-=======
->>>>>>> 8bcf5712
 def sqrt(x, out=None):
     """
     Return the non-negative square-root of a tensor element-wise.
