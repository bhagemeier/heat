--- conflicted
+++ resolved
@@ -515,7 +515,6 @@
     return __reduce_op(x, torch.sum, MPI.SUM, axis, out)
 
 
-<<<<<<< HEAD
 def merge_means(mu1, n1, mu2, n2):
     """
     Function to merge two means by pairwise update
@@ -1027,8 +1026,6 @@
         return sqrt(var(x, axis, bessel), out=None)
 
 
-=======
->>>>>>> 5b393309
 def transpose(a, axes=None):
     """
     Permute the dimensions of an array.
@@ -1213,13 +1210,8 @@
     """
     return __tri_op(m, k, torch.triu)
 
-<<<<<<< HEAD
-    
+
 def __local_operation(operation, x, out, **kwargs):
-=======
-
-def __local_operation(operation, x, out):
->>>>>>> 5b393309
     """
     Generic wrapper for local operations, which do not require communication. Accepts the actual operation function as
     argument and takes only care of buffer allocation/writing.
@@ -1274,13 +1266,7 @@
 
     # do an inplace operation into a provided buffer
     casted = x._tensor__array.type(torch_type)
-<<<<<<< HEAD
     operation(casted.repeat(multiples) if needs_repetition else casted, out=out._tensor__array, **kwargs)
-=======
-    operation(casted.repeat(multiples)
-              if needs_repetition else casted, out=out._tensor__array)
-
->>>>>>> 5b393309
     return out
 
 
